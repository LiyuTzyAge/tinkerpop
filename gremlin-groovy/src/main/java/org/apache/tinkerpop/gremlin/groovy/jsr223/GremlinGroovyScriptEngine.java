--- conflicted
+++ resolved
@@ -304,9 +304,6 @@
     }
 
     /**
-<<<<<<< HEAD
-     * Resets the {@code ScriptEngine} but does not clear the loaded plugins or bindings.
-=======
      * Creates the {@code ScriptContext} using a {@link GremlinScriptContext} which avoids a significant amount of
      * additional object creation on script evaluation.
      */
@@ -328,10 +325,7 @@
     }
 
     /**
-     * Resets the {@code ScriptEngine} but does not clear the loaded plugins or bindings.  Typically called by
-     * {@link DependencyManager} methods that need to just force the classloader to be recreated and script caches
-     * cleared.
->>>>>>> 11459179
+     * Resets the {@code ScriptEngine} but does not clear the loaded plugins or bindings.
      */
     private void internalReset() {
         createClassLoader();
