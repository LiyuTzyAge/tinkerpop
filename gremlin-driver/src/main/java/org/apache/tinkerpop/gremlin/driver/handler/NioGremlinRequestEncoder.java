/*
 * Licensed to the Apache Software Foundation (ASF) under one
 * or more contributor license agreements.  See the NOTICE file
 * distributed with this work for additional information
 * regarding copyright ownership.  The ASF licenses this file
 * to you under the Apache License, Version 2.0 (the
 * "License"); you may not use this file except in compliance
 * with the License.  You may obtain a copy of the License at
 *
 * http://www.apache.org/licenses/LICENSE-2.0
 *
 * Unless required by applicable law or agreed to in writing,
 * software distributed under the License is distributed on an
 * "AS IS" BASIS, WITHOUT WARRANTIES OR CONDITIONS OF ANY
 * KIND, either express or implied.  See the License for the
 * specific language governing permissions and limitations
 * under the License.
 */
package org.apache.tinkerpop.gremlin.driver.handler;

import org.apache.tinkerpop.gremlin.driver.MessageSerializer;
import org.apache.tinkerpop.gremlin.driver.exception.ResponseException;
import org.apache.tinkerpop.gremlin.driver.message.RequestMessage;
import org.apache.tinkerpop.gremlin.driver.message.ResponseStatusCode;
import org.apache.tinkerpop.gremlin.driver.ser.MessageTextSerializer;
import io.netty.buffer.ByteBuf;
import io.netty.channel.ChannelHandlerContext;
import io.netty.handler.codec.MessageToByteEncoder;
import io.netty.util.CharsetUtil;
<<<<<<< HEAD
=======
import org.apache.tinkerpop.gremlin.driver.simple.WebSocketClient;
import org.slf4j.Logger;
import org.slf4j.LoggerFactory;
>>>>>>> e02a5512

/**
 * @author Stephen Mallette (http://stephen.genoprime.com)
 * @deprecated As of release 3.3.10, not replaced, use {@link WebSocketClient}.
 */
@Deprecated
public final class NioGremlinRequestEncoder extends MessageToByteEncoder<Object> {
<<<<<<< HEAD
    private boolean binaryEncoding;
=======
    private boolean binaryEncoding = false;
>>>>>>> e02a5512

    private final MessageSerializer serializer;

    public NioGremlinRequestEncoder(final boolean binaryEncoding, final MessageSerializer serializer) {
        this.binaryEncoding = binaryEncoding;
        this.serializer = serializer;
    }

    @Override
    protected void encode(final ChannelHandlerContext channelHandlerContext, final Object msg, final ByteBuf byteBuf) throws Exception {
        final RequestMessage requestMessage = (RequestMessage) msg;
        try {
            if (binaryEncoding) {
                // wrap the serialized message/payload inside of a "frame".  this works around the problem where
                // the length of the payload is not encoded into the general protocol.  that length isn't needed
                // for websockets because under that protocol, the message is wrapped in a "websocket frame". this
                // is not the optimal way to deal with this really, but it does prevent a protocol change in this
                // immediate moment trying to get the NioChannelizer working.
                final ByteBuf bytes = serializer.serializeRequestAsBinary(requestMessage, channelHandlerContext.alloc());
                byteBuf.writeInt(bytes.readableBytes());
                byteBuf.writeBytes(bytes);
            } else {
                final MessageTextSerializer textSerializer = (MessageTextSerializer) serializer;
                final byte [] bytes = textSerializer.serializeRequestAsString(requestMessage).getBytes(CharsetUtil.UTF_8);
                byteBuf.writeInt(bytes.length);
                byteBuf.writeBytes(bytes);
            }
        } catch (Exception ex) {
            throw new ResponseException(ResponseStatusCode.REQUEST_ERROR_SERIALIZATION, String.format(
                    "An error occurred during serialization of this request [%s] - it could not be sent to the server - Reason: %s",
                    requestMessage, ex));
        }
    }
}<|MERGE_RESOLUTION|>--- conflicted
+++ resolved
@@ -27,12 +27,7 @@
 import io.netty.channel.ChannelHandlerContext;
 import io.netty.handler.codec.MessageToByteEncoder;
 import io.netty.util.CharsetUtil;
-<<<<<<< HEAD
-=======
 import org.apache.tinkerpop.gremlin.driver.simple.WebSocketClient;
-import org.slf4j.Logger;
-import org.slf4j.LoggerFactory;
->>>>>>> e02a5512
 
 /**
  * @author Stephen Mallette (http://stephen.genoprime.com)
@@ -40,11 +35,7 @@
  */
 @Deprecated
 public final class NioGremlinRequestEncoder extends MessageToByteEncoder<Object> {
-<<<<<<< HEAD
     private boolean binaryEncoding;
-=======
-    private boolean binaryEncoding = false;
->>>>>>> e02a5512
 
     private final MessageSerializer serializer;
 
