--- conflicted
+++ resolved
@@ -21,11 +21,7 @@
     <parent>
         <groupId>org.apache.tinkerpop</groupId>
         <artifactId>tinkerpop</artifactId>
-<<<<<<< HEAD
-        <version>3.2.0-incubating</version>
-=======
         <version>3.1.3-SNAPSHOT</version>
->>>>>>> b8986283
     </parent>
     <artifactId>giraph-gremlin</artifactId>
     <name>Apache TinkerPop :: Giraph Gremlin</name>
