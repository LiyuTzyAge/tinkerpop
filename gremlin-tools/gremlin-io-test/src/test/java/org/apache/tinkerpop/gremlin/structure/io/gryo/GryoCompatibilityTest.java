--- conflicted
+++ resolved
@@ -75,7 +75,10 @@
                 {GryoCompatibility.V3D0_3_3_8, mapperV3 },
                 {GryoCompatibility.V1D0_3_3_9, mapperV1 },
                 {GryoCompatibility.V3D0_3_3_9, mapperV3 },
-<<<<<<< HEAD
+                {GryoCompatibility.V1D0_3_3_10, mapperV1 },
+                {GryoCompatibility.V3D0_3_3_10, mapperV3 },
+                {GryoCompatibility.V1D0_3_3_11, mapperV1 },
+                {GryoCompatibility.V3D0_3_3_11, mapperV3 },
                 {GryoCompatibility.V1D0_3_4_0, mapperV1 },
                 {GryoCompatibility.V3D0_3_4_0, mapperV3 },
                 {GryoCompatibility.V1D0_3_4_1, mapperV1 },
@@ -91,12 +94,6 @@
                 {GryoCompatibility.V1D0_3_4_6, mapperV1 },
                 {GryoCompatibility.V3D0_3_4_6, mapperV3 }
         });
-=======
-                {GryoCompatibility.V1D0_3_3_10, mapperV1 },
-                {GryoCompatibility.V3D0_3_3_10, mapperV3 },
-                {GryoCompatibility.V1D0_3_3_11, mapperV1 },
-                {GryoCompatibility.V3D0_3_3_11, mapperV3 }});
->>>>>>> a4c44e87
     }
 
     @Parameterized.Parameter(value = 0)
