/*
 * Licensed to the Apache Software Foundation (ASF) under one
 * or more contributor license agreements.  See the NOTICE file
 * distributed with this work for additional information
 * regarding copyright ownership.  The ASF licenses this file
 * to you under the Apache License, Version 2.0 (the
 * "License"); you may not use this file except in compliance
 * with the License.  You may obtain a copy of the License at
 *
 * http://www.apache.org/licenses/LICENSE-2.0
 *
 * Unless required by applicable law or agreed to in writing,
 * software distributed under the License is distributed on an
 * "AS IS" BASIS, WITHOUT WARRANTIES OR CONDITIONS OF ANY
 * KIND, either express or implied.  See the License for the
 * specific language governing permissions and limitations
 * under the License.
 */
package org.apache.tinkerpop.gremlin.process.traversal.step.map

import org.apache.tinkerpop.gremlin.process.traversal.Traversal
import org.apache.tinkerpop.gremlin.process.traversal.util.ScriptTraversal
import org.apache.tinkerpop.gremlin.structure.Edge
import org.apache.tinkerpop.gremlin.structure.Vertex

/**
 * @author Marko A. Rodriguez (http://markorodriguez.com)
 */
public abstract class GroovyAddEdgeTest {

    public static class Traversals extends AddEdgeTest {

        @Override
        public Traversal<Vertex, Edge> get_g_VX1X_asXaX_outXcreatedX_addEXcreatedByX_toXaX(final Object v1Id) {
            new ScriptTraversal<>(g, "gremlin-groovy", "g.V(v1Id).as('a').out('created').addE('createdBy').to('a')", "v1Id", v1Id)
        }

        @Override
        public Traversal<Vertex, Edge> get_g_VX1X_asXaX_outXcreatedX_addEXcreatedByX_toXaX_propertyXweight_2X(
                final Object v1Id) {
            new ScriptTraversal<>(g, "gremlin-groovy", "g.V(v1Id).as('a').out('created').addE('createdBy').to('a').property('weight', 2.0d)", "v1Id", v1Id)
        }

        @Override
        public Traversal<Vertex, Edge> get_g_V_aggregateXxX_asXaX_selectXxX_unfold_addEXexistsWithX_toXaX_propertyXtime_nowX() {
            new ScriptTraversal<>(g, "gremlin-groovy", "g.V.aggregate('x').as('a').select('x').unfold.addE('existsWith').to('a').property('time', 'now')");
        }

        @Override
        public Traversal<Vertex, Edge> get_g_V_asXaX_outXcreatedX_inXcreatedX_whereXneqXaXX_asXbX_addEXcodeveloperX_fromXaX_toXbX_propertyXyear_2009X() {
<<<<<<< HEAD
            new ScriptTraversal<>(g, "gremlin-groovy", "g.V.as('a').out('created').in('created').where(neq('a')).as('b').addE('co-developer').from('a').to('b').property('year', 2009)");
=======
            TraversalScriptHelper.compute("g.V.as('a').out('created').in('created').where(neq('a')).as('b').addE('codeveloper').from('a').to('b').property('year', 2009)", g)
>>>>>>> 3c4aaf59
        }

        @Override
        public Traversal<Vertex, Edge> get_g_V_asXaX_inXcreatedX_addEXcreatedByX_fromXaX_propertyXyear_2009X_propertyXacl_publicX() {
            new ScriptTraversal<>(g, "gremlin-groovy", "g.V.as('a').in('created').addE('createdBy').from('a').property('year', 2009).property('acl', 'public')");
        }

        @Override
        public Traversal<Vertex, Edge> get_g_VX1X_asXaX_outXcreatedX_addOutEXcreatedBy_aX(final Object v1Id) {
            new ScriptTraversal<>(g, "gremlin-groovy", "g.V(v1Id).as('a').out('created').addOutE('createdBy', 'a')", "v1Id", v1Id)
        }

        @Override
        public Traversal<Vertex, Edge> get_g_VX1X_asXaX_outXcreatedX_addOutEXcreatedBy_a_weight_2X(
                final Object v1Id) {
            new ScriptTraversal<>(g, "gremlin-groovy", "g.V(v1Id).as('a').out('created').addOutE('createdBy', 'a', 'weight', 2.0d)", "v1Id", v1Id)
        }

        @Override
        public Traversal<Vertex, Edge> get_g_withSideEffectXx__g_V_toListX_addOutEXexistsWith_x_time_nowX() {
            new ScriptTraversal<>(g, "gremlin-groovy", "g.withSideEffect('x',g.V.toList()).V.addOutE('existsWith', 'x', 'time', 'now')");
        }

        @Override
        public Traversal<Vertex, Edge> get_g_V_asXaX_outXcreatedX_inXcreatedX_whereXneqXaXX_asXbX_selectXa_bX_addInEXa_codeveloper_b_year_2009X() {
<<<<<<< HEAD
            new ScriptTraversal<>(g, "gremlin-groovy", "g.V.as('a').out('created').in('created').where(neq('a')).as('b').select('a','b').addInE('a', 'co-developer', 'b', 'year', 2009)");
=======
            TraversalScriptHelper.compute("g.V.as('a').out('created').in('created').where(neq('a')).as('b').select('a','b').addInE('a', 'codeveloper', 'b', 'year', 2009)", g)
>>>>>>> 3c4aaf59
        }

        @Override
        public Traversal<Vertex, Edge> get_g_V_asXaX_inXcreatedX_addInEXcreatedBy_a_year_2009_acl_publicX() {
            new ScriptTraversal<>(g, "gremlin-groovy", "g.V.as('a').in('created').addInE('createdBy', 'a', 'year', 2009, 'acl', 'public')");
        }
    }
}<|MERGE_RESOLUTION|>--- conflicted
+++ resolved
@@ -48,11 +48,7 @@
 
         @Override
         public Traversal<Vertex, Edge> get_g_V_asXaX_outXcreatedX_inXcreatedX_whereXneqXaXX_asXbX_addEXcodeveloperX_fromXaX_toXbX_propertyXyear_2009X() {
-<<<<<<< HEAD
-            new ScriptTraversal<>(g, "gremlin-groovy", "g.V.as('a').out('created').in('created').where(neq('a')).as('b').addE('co-developer').from('a').to('b').property('year', 2009)");
-=======
-            TraversalScriptHelper.compute("g.V.as('a').out('created').in('created').where(neq('a')).as('b').addE('codeveloper').from('a').to('b').property('year', 2009)", g)
->>>>>>> 3c4aaf59
+            new ScriptTraversal<>(g, "gremlin-groovy", "g.V.as('a').out('created').in('created').where(neq('a')).as('b').addE('codeveloper').from('a').to('b').property('year', 2009)");
         }
 
         @Override
@@ -78,11 +74,7 @@
 
         @Override
         public Traversal<Vertex, Edge> get_g_V_asXaX_outXcreatedX_inXcreatedX_whereXneqXaXX_asXbX_selectXa_bX_addInEXa_codeveloper_b_year_2009X() {
-<<<<<<< HEAD
-            new ScriptTraversal<>(g, "gremlin-groovy", "g.V.as('a').out('created').in('created').where(neq('a')).as('b').select('a','b').addInE('a', 'co-developer', 'b', 'year', 2009)");
-=======
-            TraversalScriptHelper.compute("g.V.as('a').out('created').in('created').where(neq('a')).as('b').select('a','b').addInE('a', 'codeveloper', 'b', 'year', 2009)", g)
->>>>>>> 3c4aaf59
+            new ScriptTraversal<>(g, "gremlin-groovy", "g.V.as('a').out('created').in('created').where(neq('a')).as('b').select('a','b').addInE('a', 'codeveloper', 'b', 'year', 2009)");
         }
 
         @Override
