/*
 * Licensed to the Apache Software Foundation (ASF) under one
 * or more contributor license agreements.  See the NOTICE file
 * distributed with this work for additional information
 * regarding copyright ownership.  The ASF licenses this file
 * to you under the Apache License, Version 2.0 (the
 * "License"); you may not use this file except in compliance
 * with the License.  You may obtain a copy of the License at
 *
 * http://www.apache.org/licenses/LICENSE-2.0
 *
 * Unless required by applicable law or agreed to in writing,
 * software distributed under the License is distributed on an
 * "AS IS" BASIS, WITHOUT WARRANTIES OR CONDITIONS OF ANY
 * KIND, either express or implied.  See the License for the
 * specific language governing permissions and limitations
 * under the License.
 */
package org.apache.tinkerpop.gremlin.tinkergraph.structure;

<<<<<<< HEAD
import org.apache.tinkerpop.gremlin.process.traversal.Bytecode;
=======

import org.apache.tinkerpop.gremlin.process.computer.Computer;
>>>>>>> cc590624
import org.apache.tinkerpop.gremlin.process.traversal.Operator;
import org.apache.tinkerpop.gremlin.process.traversal.P;
import org.apache.tinkerpop.gremlin.process.traversal.Scope;
import org.apache.tinkerpop.gremlin.process.traversal.Traversal;
import org.apache.tinkerpop.gremlin.process.traversal.util.JavaTranslator;
import org.apache.tinkerpop.gremlin.process.traversal.dsl.graph.GraphTraversal;
import org.apache.tinkerpop.gremlin.process.traversal.dsl.graph.GraphTraversalSource;
import org.apache.tinkerpop.gremlin.process.traversal.dsl.graph.__;
import org.apache.tinkerpop.gremlin.process.traversal.strategy.optimization.PathRetractionStrategy;
import org.apache.tinkerpop.gremlin.structure.Graph;
import org.apache.tinkerpop.gremlin.structure.T;
import org.apache.tinkerpop.gremlin.structure.Vertex;
import org.apache.tinkerpop.gremlin.structure.io.graphml.GraphMLIo;
import org.apache.tinkerpop.gremlin.util.TimeUtil;
import org.junit.Ignore;
import org.junit.Test;
import org.slf4j.Logger;
import org.slf4j.LoggerFactory;

import java.util.Arrays;
import java.util.List;
import java.util.function.Supplier;

import static org.apache.tinkerpop.gremlin.process.traversal.P.lt;
import static org.apache.tinkerpop.gremlin.process.traversal.P.neq;
import static org.apache.tinkerpop.gremlin.process.traversal.dsl.graph.__.as;
import static org.apache.tinkerpop.gremlin.process.traversal.dsl.graph.__.both;
import static org.apache.tinkerpop.gremlin.process.traversal.dsl.graph.__.choose;
import static org.apache.tinkerpop.gremlin.process.traversal.dsl.graph.__.count;
import static org.apache.tinkerpop.gremlin.process.traversal.dsl.graph.__.fold;
import static org.apache.tinkerpop.gremlin.process.traversal.dsl.graph.__.has;
import static org.apache.tinkerpop.gremlin.process.traversal.dsl.graph.__.in;
import static org.apache.tinkerpop.gremlin.process.traversal.dsl.graph.__.out;
import static org.apache.tinkerpop.gremlin.process.traversal.dsl.graph.__.outE;
import static org.apache.tinkerpop.gremlin.process.traversal.dsl.graph.__.select;
import static org.apache.tinkerpop.gremlin.process.traversal.dsl.graph.__.union;
import static org.apache.tinkerpop.gremlin.process.traversal.dsl.graph.__.valueMap;

/**
 * @author Stephen Mallette (http://stephen.genoprime.com)
 */
public class TinkerGraphPlayTest {
    private static final Logger logger = LoggerFactory.getLogger(TinkerGraphPlayTest.class);

    @Test
    @Ignore
    public void testPlay8() throws Exception {
<<<<<<< HEAD
        Graph graph = TinkerFactory.createModern();
        GraphTraversalSource g = graph.traversal();//GraphTraversalSource.computer());
        System.out.println(g.V().as("a").repeat(out("created", "knows")).times(2).as("b").dedup().select("a", "b").toList());
        final Bytecode bytecode = g.withComputer().V().as("a").repeat(out("created", "knows")).times(2).as("b").dedup().select("a", "b").asAdmin().getBytecode();
        JavaTranslator translator = new JavaTranslator(g,__.class);
        Traversal.Admin<?, ?> traversal = translator.translate(bytecode);
        System.out.println(traversal);
        System.out.println(traversal.toList());
        System.out.println(traversal);
        System.out.println(bytecode);
=======
        Graph graph = TinkerGraph.open();
        graph.io(GraphMLIo.build()).readGraph("../data/grateful-dead.xml");
        //Graph graph = TinkerFactory.createModern();

        GraphTraversalSource a = graph.traversal().withComputer().withStrategies(PathRetractionStrategy.instance()); // .withStrategies(MatchAlgorithmStrategy.build().algorithm(MatchStep.CountMatchAlgorithm.class).create());
        GraphTraversalSource b = graph.traversal().withComputer().withoutStrategies(PathRetractionStrategy.class); //.withStrategies(MatchAlgorithmStrategy.build().algorithm(MatchStep.CountMatchAlgorithm.class).create());
        GraphTraversalSource c = graph.traversal().withStrategies(PathRetractionStrategy.instance()); // .withStrategies(MatchAlgorithmStrategy.build().algorithm(MatchStep.CountMatchAlgorithm.class).create());
        GraphTraversalSource d = graph.traversal().withoutStrategies(PathRetractionStrategy.class); //.withStrategies(MatchAlgorithmStrategy.build().algorithm(MatchStep.CountMatchAlgorithm.class).create());

        for (final GraphTraversalSource source : Arrays.asList(d, c, b, a)) {
            System.out.println(source + "--PathRetractionStrategy[" + source.getStrategies().toList().contains(PathRetractionStrategy.instance()) + "]");
            System.out.println(source.V().has("performances", P.gt(500)).match(
                    __.as("a").out().as("b"),
                    __.as("b").out().as("c"),
                    __.as("c").out().as("a")).select("a").profile().next());
        }
>>>>>>> cc590624
    }


    @Test
    @Ignore
    public void benchmarkGroup() throws Exception {
        Graph graph = TinkerGraph.open();
        GraphTraversalSource g = graph.traversal();
        graph.io(GraphMLIo.build()).readGraph("../data/grateful-dead.xml");
        /////////

        //g.V().group().by(T.label).by(values("name")).forEachRemaining(x -> logger.info(x.toString()));

        System.out.println("group: " + g.V().both("followedBy").both("followedBy").group().by("songType").by(count()).next());
        System.out.println("groupV3d0: " + g.V().both("followedBy").both("followedBy").groupV3d0().by("songType").by().by(__.count(Scope.local)).next());

        //
        System.out.println("\n\nBig Values -- by(songType)");

        System.out.println("group: " + TimeUtil.clock(10, () -> g.V().both("followedBy").both("followedBy").group().by("songType").by(count()).next()));
        System.out.println("groupV3d0: " + TimeUtil.clock(10, () -> g.V().both("followedBy").both("followedBy").groupV3d0().by("songType").by().by(__.count(Scope.local)).next()) + "\n");

        ///

        System.out.println("group: " + TimeUtil.clock(10, () -> g.V().both("followedBy").both("followedBy").group().by("songType").by(fold()).next()));
        System.out.println("groupV3d0: " + TimeUtil.clock(10, () -> g.V().both("followedBy").both("followedBy").groupV3d0().by("songType").by().next()));

        ///
        System.out.println("\n\nBig Keys -- by(name)");

        System.out.println("group: " + TimeUtil.clock(10, () -> g.V().both("followedBy").both("followedBy").group().by("name").by(count()).next()));
        System.out.println("groupV3d0: " + TimeUtil.clock(10, () -> g.V().both("followedBy").both("followedBy").groupV3d0().by("name").by().by(__.count(Scope.local)).next()) + "\n");

        ///

        System.out.println("group: " + TimeUtil.clock(10, () -> g.V().both("followedBy").both("followedBy").group().by("name").by(fold()).next()));
        System.out.println("groupV3d0: " + TimeUtil.clock(10, () -> g.V().both("followedBy").both("followedBy").groupV3d0().by("name").by().next()));

    }

    @Test
    @Ignore
    public void testPlay() {
        Graph g = TinkerGraph.open();
        Vertex v1 = g.addVertex(T.id, "1", "animal", "males");
        Vertex v2 = g.addVertex(T.id, "2", "animal", "puppy");
        Vertex v3 = g.addVertex(T.id, "3", "animal", "mama");
        Vertex v4 = g.addVertex(T.id, "4", "animal", "puppy");
        Vertex v5 = g.addVertex(T.id, "5", "animal", "chelsea");
        Vertex v6 = g.addVertex(T.id, "6", "animal", "low");
        Vertex v7 = g.addVertex(T.id, "7", "animal", "mama");
        Vertex v8 = g.addVertex(T.id, "8", "animal", "puppy");
        Vertex v9 = g.addVertex(T.id, "9", "animal", "chula");

        v1.addEdge("link", v2, "weight", 2f);
        v2.addEdge("link", v3, "weight", 3f);
        v2.addEdge("link", v4, "weight", 4f);
        v2.addEdge("link", v5, "weight", 5f);
        v3.addEdge("link", v6, "weight", 1f);
        v4.addEdge("link", v6, "weight", 2f);
        v5.addEdge("link", v6, "weight", 3f);
        v6.addEdge("link", v7, "weight", 2f);
        v6.addEdge("link", v8, "weight", 3f);
        v7.addEdge("link", v9, "weight", 1f);
        v8.addEdge("link", v9, "weight", 7f);

        g.traversal().withSack(Float.MIN_VALUE).V(v1).repeat(outE().sack(Operator.max, "weight").inV()).times(5).sack().forEachRemaining(x -> logger.info(x.toString()));
    }

   /* @Test
    public void testTraversalDSL() throws Exception {
        Graph g = TinkerFactory.createClassic();
        assertEquals(2, g.of(TinkerFactory.SocialTraversal.class).people("marko").knows().name().toList().size());
        g.of(TinkerFactory.SocialTraversal.class).people("marko").knows().name().forEachRemaining(name -> assertTrue(name.equals("josh") || name.equals("vadas")));
        assertEquals(1, g.of(TinkerFactory.SocialTraversal.class).people("marko").created().name().toList().size());
        g.of(TinkerFactory.SocialTraversal.class).people("marko").created().name().forEachRemaining(name -> assertEquals("lop", name));
    }*/

    @Test
    @Ignore
    public void benchmarkStandardTraversals() throws Exception {
        Graph graph = TinkerGraph.open();
        GraphTraversalSource g = graph.traversal();
        graph.io(GraphMLIo.build()).readGraph("data/grateful-dead.xml");
        final List<Supplier<Traversal>> traversals = Arrays.asList(
                () -> g.V().outE().inV().outE().inV().outE().inV(),
                () -> g.V().out().out().out(),
                () -> g.V().out().out().out().path(),
                () -> g.V().repeat(out()).times(2),
                () -> g.V().repeat(out()).times(3),
                () -> g.V().local(out().out().values("name").fold()),
                () -> g.V().out().local(out().out().values("name").fold()),
                () -> g.V().out().map(v -> g.V(v.get()).out().out().values("name").toList())
        );
        traversals.forEach(traversal -> {
            logger.info("\nTESTING: {}", traversal.get());
            for (int i = 0; i < 7; i++) {
                final long t = System.currentTimeMillis();
                traversal.get().iterate();
                System.out.print("   " + (System.currentTimeMillis() - t));
            }
        });
    }

    @Test
    @Ignore
    public void testPlay4() throws Exception {
        Graph graph = TinkerGraph.open();
        graph.io(GraphMLIo.build()).readGraph("/Users/marko/software/tinkerpop/tinkerpop3/data/grateful-dead.xml");
        GraphTraversalSource g = graph.traversal();
        final List<Supplier<Traversal>> traversals = Arrays.asList(
                () -> g.V().has(T.label, "song").out().groupCount().<Vertex>by(t ->
                        g.V(t).choose(r -> g.V(r).has(T.label, "artist").hasNext(),
                                in("writtenBy", "sungBy"),
                                both("followedBy")).values("name").next()).fold(),
                () -> g.V().has(T.label, "song").out().groupCount().<Vertex>by(t ->
                        g.V(t).choose(has(T.label, "artist"),
                                in("writtenBy", "sungBy"),
                                both("followedBy")).values("name").next()).fold(),
                () -> g.V().has(T.label, "song").out().groupCount().by(
                        choose(has(T.label, "artist"),
                                in("writtenBy", "sungBy"),
                                both("followedBy")).values("name")).fold(),
                () -> g.V().has(T.label, "song").both().groupCount().<Vertex>by(t -> g.V(t).both().values("name").next()),
                () -> g.V().has(T.label, "song").both().groupCount().by(both().values("name")));
        traversals.forEach(traversal -> {
            logger.info("\nTESTING: {}", traversal.get());
            for (int i = 0; i < 10; i++) {
                final long t = System.currentTimeMillis();
                traversal.get().iterate();
                //System.out.println(traversal.get().toList());
                System.out.print("   " + (System.currentTimeMillis() - t));
            }
        });
    }

    @Test
    @Ignore
    public void testPlayDK() throws Exception {

        Graph graph = TinkerGraph.open();
        GraphTraversalSource g = graph.traversal();
        graph.io(GraphMLIo.build()).readGraph("/projects/apache/incubator-tinkerpop/data/grateful-dead.xml");
        System.out.println(g.V().filter(outE("sungBy").count().is(0)).explain());
        System.out.println(g.V().filter(outE("sungBy").count().is(lt(1))).explain());
        System.out.println(g.V().filter(outE("sungBy").count().is(1)).explain());
    }

    @Test
    @Ignore
    public void testPlay7() throws Exception {
        /*TinkerGraph graph = TinkerGraph.open();
        graph.createIndex("name",Vertex.class);
        graph.io(GraphMLIo.build()).readGraph("/Users/marko/software/tinkerpop/tinkerpop3/data/grateful-dead.xml");*/
        //System.out.println(g.V().properties().key().groupCount().next());
        TinkerGraph graph = TinkerFactory.createModern();
        GraphTraversalSource g = graph.traversal();
        final List<Supplier<GraphTraversal<?, ?>>> traversals = Arrays.asList(
                () -> g.V().out().as("v").match(
                        __.as("v").outE().count().as("outDegree"),
                        __.as("v").inE().count().as("inDegree")).select("v", "outDegree", "inDegree").by(valueMap()).by().by().local(union(select("v"), select("inDegree", "outDegree")).unfold().fold())
        );

        traversals.forEach(traversal -> {
            logger.info("pre-strategy:  {}", traversal.get());
            logger.info("post-strategy: {}", traversal.get().iterate());
            logger.info(TimeUtil.clockWithResult(50, () -> traversal.get().toList()).toString());
        });
    }

    @Test
    @Ignore
    public void testPlay5() throws Exception {

        TinkerGraph graph = TinkerGraph.open();
        graph.createIndex("name", Vertex.class);
        graph.io(GraphMLIo.build()).readGraph("/Users/marko/software/tinkerpop/tinkerpop3/data/grateful-dead.xml");
        GraphTraversalSource g = graph.traversal();

        final Supplier<Traversal<?, ?>> traversal = () ->
                g.V().match(
                        as("a").has("name", "Garcia"),
                        as("a").in("writtenBy").as("b"),
                        as("b").out("followedBy").as("c"),
                        as("c").out("writtenBy").as("d"),
                        as("d").where(neq("a"))).select("a", "b", "c", "d").by("name");


        logger.info(traversal.get().toString());
        logger.info(traversal.get().iterate().toString());
        traversal.get().forEachRemaining(x -> logger.info(x.toString()));

    }

    @Test
    @Ignore
    public void testPaths() throws Exception {
        TinkerGraph graph = TinkerGraph.open();
        graph.io(GraphMLIo.build()).readGraph("/Users/twilmes/work/repos/scratch/incubator-tinkerpop/gremlin-test/src/main/resources/org/apache/tinkerpop/gremlin/structure/io/graphml/grateful-dead.xml");
//        graph = TinkerFactory.createModern();
        GraphTraversalSource g = graph.traversal().withComputer(Computer.compute().workers(1));

        System.out.println(g.V().match(
                __.as("a").in("sungBy").as("b"),
                __.as("a").in("sungBy").as("c"),
                __.as("b").out("writtenBy").as("d"),
                __.as("c").out("writtenBy").as("e"),
                __.as("d").has("name", "George_Harrison"),
                __.as("e").has("name", "Bob_Marley")).select("a").count().next());

//        System.out.println(g.V().out("created").
//                project("a","b").
//                by("name").
//                by(__.in("created").count()).
//                order().by(select("b")).
//                select("a").toList());

//        System.out.println(g.V().as("a").out().where(neq("a")).barrier().out().count().profile().next());
//        System.out.println(g.V().out().as("a").where(out().select("a").values("prop").count().is(gte(1))).out().where(neq("a")).toList());
//        System.out.println(g.V().match(
//                __.as("a").out().as("b"),
//                __.as("b").out().as("c")).select("c").count().profile().next());

    }

    @Test
    @Ignore
    public void testPlay9() throws Exception {
        Graph graph = TinkerGraph.open();
        graph.io(GraphMLIo.build()).readGraph("../data/grateful-dead.xml");

        GraphTraversalSource g = graph.traversal().withComputer(Computer.compute().workers(4)).withStrategies(PathRetractionStrategy.instance());
        GraphTraversalSource h = graph.traversal().withComputer(Computer.compute().workers(4)).withoutStrategies(PathRetractionStrategy.class);

        for (final GraphTraversalSource source : Arrays.asList(g, h)) {
            System.out.println(source.V().match(
                    __.as("a").in("sungBy").as("b"),
                    __.as("a").in("sungBy").as("c"),
                    __.as("b").out("writtenBy").as("d"),
                    __.as("c").out("writtenBy").as("e"),
                    __.as("d").has("name", "George_Harrison"),
                    __.as("e").has("name", "Bob_Marley")).select("a").count().profile().next());
        }
    }

    @Test
    @Ignore
    public void testPlay6() throws Exception {
        final Graph graph = TinkerGraph.open();
        final GraphTraversalSource g = graph.traversal();
        for (int i = 0; i < 1000; i++) {
            graph.addVertex(T.label, "person", T.id, i);
        }
        graph.vertices().forEachRemaining(a -> {
            graph.vertices().forEachRemaining(b -> {
                if (a != b) {
                    a.addEdge("knows", b);
                }
            });
        });
        graph.vertices(50).next().addEdge("uncle", graph.vertices(70).next());
        logger.info(TimeUtil.clockWithResult(500, () -> g.V().match(as("a").out("knows").as("b"), as("a").out("uncle").as("b")).toList()).toString());
    }

    @Test
    @Ignore
    public void testBugs() {
        GraphTraversalSource g = TinkerFactory.createModern().traversal();

        System.out.println(g.V().as("a").both().as("b").dedup("a", "b").by(T.label).select("a", "b").explain());
        System.out.println(g.V().as("a").both().as("b").dedup("a", "b").by(T.label).select("a", "b").toList());

    }
}<|MERGE_RESOLUTION|>--- conflicted
+++ resolved
@@ -18,21 +18,16 @@
  */
 package org.apache.tinkerpop.gremlin.tinkergraph.structure;
 
-<<<<<<< HEAD
+import org.apache.tinkerpop.gremlin.process.computer.Computer;
 import org.apache.tinkerpop.gremlin.process.traversal.Bytecode;
-=======
-
-import org.apache.tinkerpop.gremlin.process.computer.Computer;
->>>>>>> cc590624
 import org.apache.tinkerpop.gremlin.process.traversal.Operator;
-import org.apache.tinkerpop.gremlin.process.traversal.P;
 import org.apache.tinkerpop.gremlin.process.traversal.Scope;
 import org.apache.tinkerpop.gremlin.process.traversal.Traversal;
-import org.apache.tinkerpop.gremlin.process.traversal.util.JavaTranslator;
 import org.apache.tinkerpop.gremlin.process.traversal.dsl.graph.GraphTraversal;
 import org.apache.tinkerpop.gremlin.process.traversal.dsl.graph.GraphTraversalSource;
 import org.apache.tinkerpop.gremlin.process.traversal.dsl.graph.__;
 import org.apache.tinkerpop.gremlin.process.traversal.strategy.optimization.PathRetractionStrategy;
+import org.apache.tinkerpop.gremlin.process.traversal.util.JavaTranslator;
 import org.apache.tinkerpop.gremlin.structure.Graph;
 import org.apache.tinkerpop.gremlin.structure.T;
 import org.apache.tinkerpop.gremlin.structure.Vertex;
@@ -71,35 +66,17 @@
     @Test
     @Ignore
     public void testPlay8() throws Exception {
-<<<<<<< HEAD
+
         Graph graph = TinkerFactory.createModern();
         GraphTraversalSource g = graph.traversal();//GraphTraversalSource.computer());
         System.out.println(g.V().as("a").repeat(out("created", "knows")).times(2).as("b").dedup().select("a", "b").toList());
         final Bytecode bytecode = g.withComputer().V().as("a").repeat(out("created", "knows")).times(2).as("b").dedup().select("a", "b").asAdmin().getBytecode();
-        JavaTranslator translator = new JavaTranslator(g,__.class);
+        JavaTranslator translator = new JavaTranslator(g, __.class);
         Traversal.Admin<?, ?> traversal = translator.translate(bytecode);
         System.out.println(traversal);
         System.out.println(traversal.toList());
         System.out.println(traversal);
         System.out.println(bytecode);
-=======
-        Graph graph = TinkerGraph.open();
-        graph.io(GraphMLIo.build()).readGraph("../data/grateful-dead.xml");
-        //Graph graph = TinkerFactory.createModern();
-
-        GraphTraversalSource a = graph.traversal().withComputer().withStrategies(PathRetractionStrategy.instance()); // .withStrategies(MatchAlgorithmStrategy.build().algorithm(MatchStep.CountMatchAlgorithm.class).create());
-        GraphTraversalSource b = graph.traversal().withComputer().withoutStrategies(PathRetractionStrategy.class); //.withStrategies(MatchAlgorithmStrategy.build().algorithm(MatchStep.CountMatchAlgorithm.class).create());
-        GraphTraversalSource c = graph.traversal().withStrategies(PathRetractionStrategy.instance()); // .withStrategies(MatchAlgorithmStrategy.build().algorithm(MatchStep.CountMatchAlgorithm.class).create());
-        GraphTraversalSource d = graph.traversal().withoutStrategies(PathRetractionStrategy.class); //.withStrategies(MatchAlgorithmStrategy.build().algorithm(MatchStep.CountMatchAlgorithm.class).create());
-
-        for (final GraphTraversalSource source : Arrays.asList(d, c, b, a)) {
-            System.out.println(source + "--PathRetractionStrategy[" + source.getStrategies().toList().contains(PathRetractionStrategy.instance()) + "]");
-            System.out.println(source.V().has("performances", P.gt(500)).match(
-                    __.as("a").out().as("b"),
-                    __.as("b").out().as("c"),
-                    __.as("c").out().as("a")).select("a").profile().next());
-        }
->>>>>>> cc590624
     }
 
 
