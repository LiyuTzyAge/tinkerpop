--- conflicted
+++ resolved
@@ -40,15 +40,9 @@
             string reasonSuffix = null;
             switch (reason)
             {
-<<<<<<< HEAD
-                case IgnoreReason.LambdaNotSupported:
-                    reasonSuffix = " because lambdas are not supported in Gremlin.NET (TINKERPOP-1854)";
-                    break;
                 case IgnoreReason.TraversalTDeserializationNotSupported:
                     reasonSuffix = " as deserialization of g:T on GraphSON3 is not supported";
                     break;
-=======
->>>>>>> eeea8696
                 case IgnoreReason.PWithinWrapsArgumentsInArray:
                     reasonSuffix = " because P.Within() arguments are incorrectly wrapped in an array (TINKERPOP-1920)";
                     break;
@@ -62,19 +56,10 @@
     
     public enum IgnoreReason
     {
-<<<<<<< HEAD
-        /// <summary>
-        /// Lambdas are not supported on Gremlin.NET yet.
-        /// </summary>
-        LambdaNotSupported,
-
         /// <summary>
         /// Deserialization of g:T on GraphSON3 is not supported.
         /// </summary>
         TraversalTDeserializationNotSupported,
-
-=======
->>>>>>> eeea8696
         PWithinWrapsArgumentsInArray,
         PNotDeserializationProblem
     }
