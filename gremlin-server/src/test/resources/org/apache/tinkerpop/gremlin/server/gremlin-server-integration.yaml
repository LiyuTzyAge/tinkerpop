# Licensed to the Apache Software Foundation (ASF) under one
# or more contributor license agreements.  See the NOTICE file
# distributed with this work for additional information
# regarding copyright ownership.  The ASF licenses this file
# to you under the Apache License, Version 2.0 (the
# "License"); you may not use this file except in compliance
# with the License.  You may obtain a copy of the License at
#
#   http://www.apache.org/licenses/LICENSE-2.0
#
# Unless required by applicable law or agreed to in writing,
# software distributed under the License is distributed on an
# "AS IS" BASIS, WITHOUT WARRANTIES OR CONDITIONS OF ANY
# KIND, either express or implied.  See the License for the
# specific language governing permissions and limitations
# under the License.

host: localhost
port: 45940
scriptEvaluationTimeout: 30000
graphs: {
  graph: conf/tinkergraph-empty.properties}
scriptEngines: {
  gremlin-groovy: {
    plugins: { org.apache.tinkerpop.gremlin.server.jsr223.GremlinServerGremlinPlugin: {},
               org.apache.tinkerpop.gremlin.tinkergraph.jsr223.TinkerGraphGremlinPlugin: {},
               org.apache.tinkerpop.gremlin.jsr223.ImportGremlinPlugin: {classImports: [java.lang.Math], methodImports: [java.lang.Math#*]},
               org.apache.tinkerpop.gremlin.jsr223.ScriptFileGremlinPlugin: {files: [scripts/empty-sample.groovy]}}}}
serializers:
  - { className: org.apache.tinkerpop.gremlin.driver.ser.GryoMessageSerializerV1d0, config: { ioRegistries: [org.apache.tinkerpop.gremlin.tinkergraph.structure.TinkerIoRegistryV1d0], custom: [groovy.json.JsonBuilder;org.apache.tinkerpop.gremlin.driver.ser.JsonBuilderGryoSerializer]}}
  - { className: org.apache.tinkerpop.gremlin.driver.ser.GryoMessageSerializerV3d0, config: { ioRegistries: [org.apache.tinkerpop.gremlin.tinkergraph.structure.TinkerIoRegistryV3d0], custom: [groovy.json.JsonBuilder;org.apache.tinkerpop.gremlin.driver.ser.JsonBuilderGryoSerializer]}}
  - { className: org.apache.tinkerpop.gremlin.driver.ser.GryoLiteMessageSerializerV1d0, config: { ioRegistries: [org.apache.tinkerpop.gremlin.tinkergraph.structure.TinkerIoRegistryV1d0], custom: [groovy.json.JsonBuilder;org.apache.tinkerpop.gremlin.driver.ser.JsonBuilderGryoSerializer]}}
  - { className: org.apache.tinkerpop.gremlin.driver.ser.GryoMessageSerializerV1d0, config: { serializeResultToString: true}}
  - { className: org.apache.tinkerpop.gremlin.driver.ser.GryoMessageSerializerV3d0, config: { serializeResultToString: true}}
  - { className: org.apache.tinkerpop.gremlin.driver.ser.GraphSONMessageSerializerGremlinV1d0, config: { ioRegistries: [org.apache.tinkerpop.gremlin.tinkergraph.structure.TinkerIoRegistryV1d0] }}
  - { className: org.apache.tinkerpop.gremlin.driver.ser.GraphSONMessageSerializerGremlinV2d0, config: { ioRegistries: [org.apache.tinkerpop.gremlin.tinkergraph.structure.TinkerIoRegistryV2d0] }}
  - { className: org.apache.tinkerpop.gremlin.driver.ser.GraphSONMessageSerializerV3d0, config: { ioRegistries: [org.apache.tinkerpop.gremlin.tinkergraph.structure.TinkerIoRegistryV3d0] }}
processors:
  - { className: org.apache.tinkerpop.gremlin.server.op.session.SessionOpProcessor, config: { sessionTimeout: 28800000 }}
metrics: {
<<<<<<< HEAD
  consoleReporter: {enabled: true, interval: 180000},
  csvReporter: {enabled: true, interval: 180000, fileName: /tmp/gremlin-server-metrics.csv},
  jmxReporter: {enabled: true},
=======
>>>>>>> 78a1095b
  slf4jReporter: {enabled: true, interval: 180000}}
strictTransactionManagement: false
maxInitialLineLength: 4096
maxHeaderSize: 8192
maxChunkSize: 8192
maxContentLength: 65536
maxAccumulationBufferComponents: 1024
resultIterationBatchSize: 64
writeBufferLowWaterMark: 32768
writeBufferHighWaterMark: 65536<|MERGE_RESOLUTION|>--- conflicted
+++ resolved
@@ -38,12 +38,6 @@
 processors:
   - { className: org.apache.tinkerpop.gremlin.server.op.session.SessionOpProcessor, config: { sessionTimeout: 28800000 }}
 metrics: {
-<<<<<<< HEAD
-  consoleReporter: {enabled: true, interval: 180000},
-  csvReporter: {enabled: true, interval: 180000, fileName: /tmp/gremlin-server-metrics.csv},
-  jmxReporter: {enabled: true},
-=======
->>>>>>> 78a1095b
   slf4jReporter: {enabled: true, interval: 180000}}
 strictTransactionManagement: false
 maxInitialLineLength: 4096
