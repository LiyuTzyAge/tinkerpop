'''
Licensed to the Apache Software Foundation (ASF) under one
or more contributor license agreements.  See the NOTICE file
distributed with this work for additional information
regarding copyright ownership.  The ASF licenses this file
to you under the Apache License, Version 2.0 (the
"License"); you may not use this file except in compliance
with the License.  You may obtain a copy of the License at

http://www.apache.org/licenses/LICENSE-2.0

Unless required by applicable law or agreed to in writing,
software distributed under the License is distributed on an
"AS IS" BASIS, WITHOUT WARRANTIES OR CONDITIONS OF ANY
KIND, either express or implied.  See the License for the
specific language governing permissions and limitations
under the License.
'''

__author__ = 'Marko A. Rodriguez (http://markorodriguez.com)'

from gremlin_python.process.traversal import TraversalStrategy


#########################
# DECORATION STRATEGIES #
#########################

class ConnectiveStrategy(TraversalStrategy):
    def __init__(self):
        TraversalStrategy.__init__(self, fqcn="org.apache.tinkerpop.gremlin.process.traversal.strategy.decoration.ConnectiveStrategy")


class ElementIdStrategy(TraversalStrategy):
    def __init__(self):
        TraversalStrategy.__init__(self, fqcn="org.apache.tinkerpop.gremlin.process.traversal.strategy.decoration.ElementIdStrategy")


# EventStrategy doesn't make sense outside JVM traversal machine

class HaltedTraverserStrategy(TraversalStrategy):
    def __init__(self, halted_traverser_factory=None):
        TraversalStrategy.__init__(self, fqcn="org.apache.tinkerpop.gremlin.process.traversal.strategy.decoration.HaltedTraverserStrategy")
        if halted_traverser_factory is not None:
            self.configuration["haltedTraverserFactory"] = halted_traverser_factory


class OptionsStrategy(TraversalStrategy):
    def __init__(self, options=None):
        TraversalStrategy.__init__(self, configuration=options, fqcn="org.apache.tinkerpop.gremlin.process.traversal.strategy.decoration.OptionsStrategy")


class PartitionStrategy(TraversalStrategy):
    def __init__(self, partition_key=None, write_partition=None, read_partitions=None, include_meta_properties=None):
        TraversalStrategy.__init__(self, fqcn="org.apache.tinkerpop.gremlin.process.traversal.strategy.decoration.PartitionStrategy")
        if partition_key is not None:
            self.configuration["partitionKey"] = partition_key
        if write_partition is not None:
            self.configuration["writePartition"] = write_partition
        if write_partition is not None:
            self.configuration["readPartitions"] = read_partitions
        if include_meta_properties is not None:
            self.configuration["includeMetaProperties"] = include_meta_properties


class SubgraphStrategy(TraversalStrategy):
    
    def __init__(self, vertices=None, edges=None, vertex_properties=None):
        TraversalStrategy.__init__(self, fqcn="org.apache.tinkerpop.gremlin.process.traversal.strategy.decoration.SubgraphStrategy")
        if vertices is not None:
            self.configuration["vertices"] = vertices
        if edges is not None:
            self.configuration["edges"] = edges
        if vertex_properties is not None:
            self.configuration["vertexProperties"] = vertex_properties


class VertexProgramStrategy(TraversalStrategy):
    def __init__(self, graph_computer=None, workers=None, persist=None, result=None, vertices=None, edges=None,
                 configuration=None):
        TraversalStrategy.__init__(self, fqcn="org.apache.tinkerpop.gremlin.process.computer.traversal.strategy.decoration.VertexProgramStrategy")
        if graph_computer is not None:
            self.configuration["graphComputer"] = graph_computer
        if workers is not None:
            self.configuration["workers"] = workers
        if persist is not None:
            self.configuration["persist"] = persist
        if result is not None:
            self.configuration["result"] = result
        if vertices is not None:
            self.configuration["vertices"] = vertices
        if edges is not None:
            self.configuration["edges"] = edges
        if configuration is not None:
            self.configuration.update(configuration)


###########################
# FINALIZATION STRATEGIES #
###########################

class MatchAlgorithmStrategy(TraversalStrategy):
    def __init__(self, match_algorithm=None):
        TraversalStrategy.__init__(self, fqcn="org.apache.tinkerpop.gremlin.process.traversal.strategy.finalization.MatchAlgorithmStrategy")
        if match_algorithm is not None:
            self.configuration["matchAlgorithm"] = match_algorithm


###########################
# OPTIMIZATION STRATEGIES #
###########################

class AdjacentToIncidentStrategy(TraversalStrategy):
    def __init__(self):
        TraversalStrategy.__init__(self, fqcn="org.apache.tinkerpop.gremlin.process.traversal.strategy.optimization.AdjacentToIncidentStrategy")


class FilterRankingStrategy(TraversalStrategy):
    def __init__(self):
        TraversalStrategy.__init__(self, fqcn="org.apache.tinkerpop.gremlin.process.traversal.strategy.optimization.FilterRankingStrategy")


class IdentityRemovalStrategy(TraversalStrategy):
    def __init__(self):
        TraversalStrategy.__init__(self, fqcn="org.apache.tinkerpop.gremlin.process.traversal.strategy.optimization.IdentityRemovalStrategy")


class IncidentToAdjacentStrategy(TraversalStrategy):
    def __init__(self):
        TraversalStrategy.__init__(self, fqcn="org.apache.tinkerpop.gremlin.process.traversal.strategy.optimization.IncidentToAdjacentStrategy")


class InlineFilterStrategy(TraversalStrategy):
    def __init__(self):
        TraversalStrategy.__init__(self, fqcn="org.apache.tinkerpop.gremlin.process.traversal.strategy.optimization.InlineFilterStrategy")


class LazyBarrierStrategy(TraversalStrategy):
    def __init__(self):
        TraversalStrategy.__init__(self, fqcn="org.apache.tinkerpop.gremlin.process.traversal.strategy.optimization.LazyBarrierStrategy")


class MatchPredicateStrategy(TraversalStrategy):
    def __init__(self):
        TraversalStrategy.__init__(self, fqcn="org.apache.tinkerpop.gremlin.process.traversal.strategy.optimization.MatchPredicateStrategy")


class OrderLimitStrategy(TraversalStrategy):
    def __init__(self):
        TraversalStrategy.__init__(self, fqcn="org.apache.tinkerpop.gremlin.process.traversal.strategy.optimization.OrderLimitStrategy")


class PathProcessorStrategy(TraversalStrategy):
    def __init__(self):
        TraversalStrategy.__init__(self, fqcn="org.apache.tinkerpop.gremlin.process.traversal.strategy.optimization.PathProcessorStrategy")


class PathRetractionStrategy(TraversalStrategy):
    def __init__(self):
        TraversalStrategy.__init__(self, fqcn="org.apache.tinkerpop.gremlin.process.traversal.strategy.optimization.PathRetractionStrategy")


class CountStrategy(TraversalStrategy):
    def __init__(self):
        TraversalStrategy.__init__(self, fqcn="org.apache.tinkerpop.gremlin.process.traversal.strategy.optimization.CountStrategy")


class RepeatUnrollStrategy(TraversalStrategy):
    def __init__(self):
        TraversalStrategy.__init__(self, fqcn="org.apache.tinkerpop.gremlin.process.traversal.strategy.optimization.RepeatUnrollStrategy")


class GraphFilterStrategy(TraversalStrategy):
    def __init__(self):
        TraversalStrategy.__init__(self, fqcn="org.apache.tinkerpop.gremlin.process.computer.traversal.strategy.optimization.GraphFilterStrategy")



class EarlyLimitStrategy(TraversalStrategy):
    def __init__(self):
        TraversalStrategy.__init__(self, fqcn="org.apache.tinkerpop.gremlin.process.traversal.strategy.optimization.EarlyLimitStrategy")

###########################
# VERIFICATION STRATEGIES #
###########################


class LambdaRestrictionStrategy(TraversalStrategy):
    def __init__(self):
        TraversalStrategy.__init__(self, fqcn="org.apache.tinkerpop.gremlin.process.traversal.strategy.verification.LambdaRestrictionStrategy")


class ReadOnlyStrategy(TraversalStrategy):
    def __init__(self):
<<<<<<< HEAD
        TraversalStrategy.__init__(self, fqcn="org.apache.tinkerpop.gremlin.process.traversal.strategy.verification.ReadOnlyStrategy")
=======
        TraversalStrategy.__init__(self)


class EdgeLabelVerificationStrategy(TraversalStrategy):
    def __init__(self, log_warning=False, throw_exception=False):
        TraversalStrategy.__init__(self)
        self.configuration["logWarning"] = log_warning
        self.configuration["throwException"] = throw_exception


class ReservedKeysVerificationStrategy(TraversalStrategy):
    def __init__(self, log_warning=False, throw_exception=False, keys=["id", "label"]):
        TraversalStrategy.__init__(self)
        self.configuration["logWarning"] = log_warning
        self.configuration["throwException"] = throw_exception
        self.configuration["keys"] = keys
>>>>>>> 13b60a6c
<|MERGE_RESOLUTION|>--- conflicted
+++ resolved
@@ -64,7 +64,7 @@
 
 
 class SubgraphStrategy(TraversalStrategy):
-    
+
     def __init__(self, vertices=None, edges=None, vertex_properties=None):
         TraversalStrategy.__init__(self, fqcn="org.apache.tinkerpop.gremlin.process.traversal.strategy.decoration.SubgraphStrategy")
         if vertices is not None:
@@ -192,23 +192,19 @@
 
 class ReadOnlyStrategy(TraversalStrategy):
     def __init__(self):
-<<<<<<< HEAD
         TraversalStrategy.__init__(self, fqcn="org.apache.tinkerpop.gremlin.process.traversal.strategy.verification.ReadOnlyStrategy")
-=======
-        TraversalStrategy.__init__(self)
 
 
 class EdgeLabelVerificationStrategy(TraversalStrategy):
     def __init__(self, log_warning=False, throw_exception=False):
-        TraversalStrategy.__init__(self)
+        TraversalStrategy.__init__(self, fqcn="org.apache.tinkerpop.gremlin.process.traversal.strategy.verification.EdgeLabelVerificationStrategy")
         self.configuration["logWarning"] = log_warning
         self.configuration["throwException"] = throw_exception
 
 
 class ReservedKeysVerificationStrategy(TraversalStrategy):
     def __init__(self, log_warning=False, throw_exception=False, keys=["id", "label"]):
-        TraversalStrategy.__init__(self)
+        TraversalStrategy.__init__(self, fqcn="org.apache.tinkerpop.gremlin.process.traversal.strategy.verification.ReservedKeysVerificationStrategy")
         self.configuration["logWarning"] = log_warning
         self.configuration["throwException"] = throw_exception
-        self.configuration["keys"] = keys
->>>>>>> 13b60a6c
+        self.configuration["keys"] = keys