--- conflicted
+++ resolved
@@ -31,13 +31,8 @@
 from isodate import parse_duration, duration_isoformat
 
 from gremlin_python import statics
-<<<<<<< HEAD
-from gremlin_python.statics import FloatType, FunctionType, IntType, LongType, TypeType
+from gremlin_python.statics import FloatType, FunctionType, IntType, LongType, TypeType, SingleByte, ByteBufferType, SingleChar
 from gremlin_python.process.traversal import Binding, Bytecode, P, TextP, Traversal, Traverser, TraversalStrategy
-=======
-from gremlin_python.statics import FloatType, FunctionType, IntType, LongType, TypeType, SingleByte, ByteBufferType, SingleChar
-from gremlin_python.process.traversal import Binding, Bytecode, P, Traversal, Traverser, TraversalStrategy
->>>>>>> ea1e5a32
 from gremlin_python.structure.graph import Edge, Property, Vertex, VertexProperty, Path
 
 # When we fall back to a superclass's serializer, we iterate over this map.
@@ -485,7 +480,7 @@
 
     @classmethod
     def dictify(cls, n, writer):
-        # if we exceed Java long range then we need a BigInteger 
+        # if we exceed Java long range then we need a BigInteger
         if isinstance(n, bool):
             return n
         elif n < -9223372036854775808 or n > 9223372036854775807:
