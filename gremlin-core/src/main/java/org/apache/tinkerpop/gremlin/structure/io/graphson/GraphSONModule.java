/*
 * Licensed to the Apache Software Foundation (ASF) under one
 * or more contributor license agreements.  See the NOTICE file
 * distributed with this work for additional information
 * regarding copyright ownership.  The ASF licenses this file
 * to you under the Apache License, Version 2.0 (the
 * "License"); you may not use this file except in compliance
 * with the License.  You may obtain a copy of the License at
 *
 * http://www.apache.org/licenses/LICENSE-2.0
 *
 * Unless required by applicable law or agreed to in writing,
 * software distributed under the License is distributed on an
 * "AS IS" BASIS, WITHOUT WARRANTIES OR CONDITIONS OF ANY
 * KIND, either express or implied.  See the License for the
 * specific language governing permissions and limitations
 * under the License.
 */
package org.apache.tinkerpop.gremlin.structure.io.graphson;

import org.apache.tinkerpop.gremlin.process.traversal.Bytecode;
import org.apache.tinkerpop.gremlin.process.traversal.Operator;
import org.apache.tinkerpop.gremlin.process.traversal.Order;
import org.apache.tinkerpop.gremlin.process.traversal.P;
import org.apache.tinkerpop.gremlin.process.traversal.Path;
import org.apache.tinkerpop.gremlin.process.traversal.Pop;
import org.apache.tinkerpop.gremlin.process.traversal.SackFunctions;
import org.apache.tinkerpop.gremlin.process.traversal.Scope;
import org.apache.tinkerpop.gremlin.process.traversal.Traversal;
import org.apache.tinkerpop.gremlin.process.traversal.Traverser;
import org.apache.tinkerpop.gremlin.process.traversal.step.util.Tree;
import org.apache.tinkerpop.gremlin.process.traversal.util.AndP;
import org.apache.tinkerpop.gremlin.process.traversal.util.Metrics;
import org.apache.tinkerpop.gremlin.process.traversal.util.OrP;
import org.apache.tinkerpop.gremlin.process.traversal.util.TraversalExplanation;
import org.apache.tinkerpop.gremlin.process.traversal.util.TraversalMetrics;
import org.apache.tinkerpop.gremlin.structure.Column;
import org.apache.tinkerpop.gremlin.structure.Direction;
import org.apache.tinkerpop.gremlin.structure.Edge;
import org.apache.tinkerpop.gremlin.structure.Property;
import org.apache.tinkerpop.gremlin.structure.T;
import org.apache.tinkerpop.gremlin.structure.Vertex;
import org.apache.tinkerpop.gremlin.structure.VertexProperty;
import org.apache.tinkerpop.gremlin.structure.util.star.DirectionalStarGraph;
import org.apache.tinkerpop.gremlin.structure.util.star.StarGraph;
import org.apache.tinkerpop.gremlin.structure.util.star.StarGraphGraphSONDeserializer;
import org.apache.tinkerpop.gremlin.structure.util.star.StarGraphGraphSONSerializerV1d0;
import org.apache.tinkerpop.gremlin.structure.util.star.StarGraphGraphSONSerializerV2d0;
import org.apache.tinkerpop.gremlin.util.function.Lambda;

import java.nio.ByteBuffer;
import java.time.Duration;
import java.time.Instant;
import java.time.LocalDate;
import java.time.LocalDateTime;
import java.time.LocalTime;
import java.time.MonthDay;
import java.time.OffsetDateTime;
import java.time.OffsetTime;
import java.time.Period;
import java.time.Year;
import java.time.YearMonth;
import java.time.ZoneOffset;
import java.time.ZonedDateTime;
import java.util.Collections;
import java.util.LinkedHashMap;
import java.util.Map;
import java.util.stream.Stream;

/**
 * The set of serializers that handle the core graph interfaces.  These serializers support normalization which
 * ensures that generated GraphSON will be compatible with line-based versioning tools. This setting comes with
 * some overhead, with respect to key sorting and other in-memory operations.
 * <p/>
 * This is a base class for grouping these core serializers.  Concrete extensions of this class represent a "version"
 * that should be registered with the {@link GraphSONVersion} enum.
 *
 * @author Stephen Mallette (http://stephen.genoprime.com)
 */
abstract class GraphSONModule extends TinkerPopJacksonModule {

    GraphSONModule(final String name) {
        super(name);
    }

    /**
     * Version 2.0 of GraphSON.
     */
    static final class GraphSONModuleV2d0 extends GraphSONModule {

<<<<<<< HEAD
        private static final Map<Class, String> TYPE_DEFINITIONS = Collections.unmodifiableMap(
                new LinkedHashMap<Class, String>() {{
                    // Those don't have deserializers because handled by Jackson,
                    // but we still want to rename them in GraphSON
                    put(ByteBuffer.class, "bytebuffer");
                    put(Short.class, "int16");
                    put(Integer.class, "int32");
                    put(Long.class, "int64");
                    put(Double.class, "double");
                    put(Float.class, "float");

                    // Time serializers/deserializers
                    put(Duration.class, "duration");
                    put(Instant.class, "instant");
                    put(LocalDate.class, "localdate");
                    put(LocalDateTime.class, "localdatetime");
                    put(LocalTime.class, "localtime");
                    put(MonthDay.class, "monthday");
                    put(OffsetDateTime.class, "offsetdatetime");
                    put(OffsetTime.class, "offsettime");
                    put(Period.class, "period");
                    put(Year.class, "year");
                    put(YearMonth.class, "yearmonth");
                    put(ZonedDateTime.class, "zoneddatetime");
                    put(ZoneOffset.class, "zoneoffset");

                    // Tinkerpop Graph objects
                    put(Vertex.class, "vertex");
                    put(Edge.class, "edge");
                    put(Property.class, "property");
                    put(Path.class, "path");
                    put(VertexProperty.class, "vertexproperty");
                    put(Metrics.class, "metrics");
                    put(TraversalMetrics.class, "traversalmetrics");
                    put(Traverser.class, "traverser");
                    put(Tree.class, "tree");
                }});
=======
        private static final LinkedHashMap<Class, String> TYPE_DEFINITIONS = new LinkedHashMap<Class, String>() {{
            // Those don't have deserializers because handled by Jackson,
            // but we still want to rename them in GraphSON
            put(ByteBuffer.class, "bytebuffer");
            put(Short.class, "int16");
            put(Integer.class, "int32");
            put(Long.class, "int64");
            put(Double.class, "double");
            put(Float.class, "float");

            // Time serializers/deserializers
            put(Duration.class, "duration");
            put(Instant.class, "instant");
            put(LocalDate.class, "localdate");
            put(LocalDateTime.class, "localdatetime");
            put(LocalTime.class, "localtime");
            put(MonthDay.class, "monthday");
            put(OffsetDateTime.class, "offsetdatetime");
            put(OffsetTime.class, "offsettime");
            put(Period.class, "period");
            put(Year.class, "year");
            put(YearMonth.class, "yearmonth");
            put(ZonedDateTime.class, "zoneddatetime");
            put(ZoneOffset.class, "zoneoffset");

            // Tinkerpop Graph objects
            put(Vertex.class, "vertex");
            put(Edge.class, "edge");
            put(Property.class, "property");
            put(Path.class, "path");
            put(VertexProperty.class, "vertexproperty");
            put(Metrics.class, "metrics");
            put(TraversalMetrics.class, "traversalmetrics");
            put(Traverser.class, "traverser");
            put(Tree.class, "tree");
            put(Bytecode.class, "bytecode");
            put(Bytecode.Binding.class, "binding");
            put(AndP.class, "P");
            put(OrP.class, "P");
            put(P.class, "P");
            Stream.of(
                    VertexProperty.Cardinality.values(),
                    Column.values(),
                    Direction.values(),
                    //Operator.values(),
                    Order.values(),
                    Pop.values(),
                    SackFunctions.Barrier.values(),
                    Scope.values(),
                    T.values()).flatMap(Stream::of).forEach(e -> put(e.getClass(), e.getDeclaringClass().getSimpleName()));
        }};
>>>>>>> 1cdf2d9a

        /**
         * Constructs a new object.
         */
        protected GraphSONModuleV2d0(final boolean normalize) {
            super("graphson-2.0");

            /////////////////////// SERIALIZERS ////////////////////////////

            // graph
            addSerializer(Edge.class, new GraphSONSerializersV2d0.EdgeJacksonSerializer(normalize));
            addSerializer(Vertex.class, new GraphSONSerializersV2d0.VertexJacksonSerializer(normalize));
            addSerializer(VertexProperty.class, new GraphSONSerializersV2d0.VertexPropertyJacksonSerializer(normalize, true));
            addSerializer(Property.class, new GraphSONSerializersV2d0.PropertyJacksonSerializer());
            addSerializer(Metrics.class, new GraphSONSerializersV2d0.MetricsJacksonSerializer());
            addSerializer(TraversalMetrics.class, new GraphSONSerializersV2d0.TraversalMetricsJacksonSerializer());
            addSerializer(TraversalExplanation.class, new GraphSONSerializersV2d0.TraversalExplanationJacksonSerializer());
            addSerializer(Path.class, new GraphSONSerializersV2d0.PathJacksonSerializer());
            addSerializer(DirectionalStarGraph.class, new StarGraphGraphSONSerializerV2d0(normalize));
            addSerializer(Tree.class, new GraphSONSerializersV2d0.TreeJacksonSerializer());

            // java.util
            addSerializer(Map.Entry.class, new JavaUtilSerializersV2d0.MapEntryJacksonSerializer());

            // need to explicitly add serializers for those types because Jackson doesn't do it at all.
            addSerializer(Integer.class, new GraphSONSerializersV2d0.IntegerGraphSONSerializer());
            addSerializer(Double.class, new GraphSONSerializersV2d0.DoubleGraphSONSerializer());

            // java.time
            addSerializer(Duration.class, new JavaTimeSerializersV2d0.DurationJacksonSerializer());
            addSerializer(Instant.class, new JavaTimeSerializersV2d0.InstantJacksonSerializer());
            addSerializer(LocalDate.class, new JavaTimeSerializersV2d0.LocalDateJacksonSerializer());
            addSerializer(LocalDateTime.class, new JavaTimeSerializersV2d0.LocalDateTimeJacksonSerializer());
            addSerializer(LocalTime.class, new JavaTimeSerializersV2d0.LocalTimeJacksonSerializer());
            addSerializer(MonthDay.class, new JavaTimeSerializersV2d0.MonthDayJacksonSerializer());
            addSerializer(OffsetDateTime.class, new JavaTimeSerializersV2d0.OffsetDateTimeJacksonSerializer());
            addSerializer(OffsetTime.class, new JavaTimeSerializersV2d0.OffsetTimeJacksonSerializer());
            addSerializer(Period.class, new JavaTimeSerializersV2d0.PeriodJacksonSerializer());
            addSerializer(Year.class, new JavaTimeSerializersV2d0.YearJacksonSerializer());
            addSerializer(YearMonth.class, new JavaTimeSerializersV2d0.YearMonthJacksonSerializer());
            addSerializer(ZonedDateTime.class, new JavaTimeSerializersV2d0.ZonedDateTimeJacksonSerializer());
            addSerializer(ZoneOffset.class, new JavaTimeSerializersV2d0.ZoneOffsetJacksonSerializer());

            // traversal
            // TODO: review (added for integration with new GraphSON model for GLV bytecode)
            addSerializer(Traversal.class, new GraphSONTraversalSerializersV2d0.TraversalJacksonSerializer());
            addSerializer(Bytecode.class, new GraphSONTraversalSerializersV2d0.BytecodeJacksonSerializer());
            Stream.of(VertexProperty.Cardinality.class,
                    Column.class,
                    Direction.class,
                    Operator.class,
                    Order.class,
                    Pop.class,
                    SackFunctions.Barrier.class,
                    Scope.class,
                    T.class).forEach(e -> addSerializer(e, new GraphSONTraversalSerializersV2d0.EnumJacksonSerializer()));
            addSerializer(P.class, new GraphSONTraversalSerializersV2d0.PJacksonSerializer());
            addSerializer(Lambda.class, new GraphSONTraversalSerializersV2d0.LambdaJacksonSerializer());
            addSerializer(Bytecode.Binding.class, new GraphSONTraversalSerializersV2d0.BindingJacksonSerializer());
            addSerializer(Traverser.class, new GraphSONTraversalSerializersV2d0.TraverserSerializer());

            /////////////////////// DESERIALIZERS ////////////////////////////

            // Tinkerpop Graph
            addDeserializer(Vertex.class, new GraphSONSerializersV2d0.VertexJacksonDeserializer());
            addDeserializer(Edge.class, new GraphSONSerializersV2d0.EdgeJacksonDeserializer());
            addDeserializer(Property.class, new GraphSONSerializersV2d0.PropertyJacksonDeserializer());
            addDeserializer(Path.class, new GraphSONSerializersV2d0.PathJacksonDeserializer());
            addDeserializer(VertexProperty.class, new GraphSONSerializersV2d0.VertexPropertyJacksonDeserializer());
            addDeserializer(Metrics.class, new GraphSONSerializersV2d0.MetricsJacksonDeserializer());
            addDeserializer(TraversalMetrics.class, new GraphSONSerializersV2d0.TraversalMetricsJacksonDeserializer());
            addDeserializer(Tree.class, new GraphSONSerializersV2d0.TreeJacksonDeserializer());

            // java.time
            addDeserializer(Duration.class, new JavaTimeSerializersV2d0.DurationJacksonDeserializer());
            addDeserializer(Instant.class, new JavaTimeSerializersV2d0.InstantJacksonDeserializer());
            addDeserializer(LocalDate.class, new JavaTimeSerializersV2d0.LocalDateJacksonDeserializer());
            addDeserializer(LocalDateTime.class, new JavaTimeSerializersV2d0.LocalDateTimeJacksonDeserializer());
            addDeserializer(LocalTime.class, new JavaTimeSerializersV2d0.LocalTimeJacksonDeserializer());
            addDeserializer(MonthDay.class, new JavaTimeSerializersV2d0.MonthDayJacksonDeserializer());
            addDeserializer(OffsetDateTime.class, new JavaTimeSerializersV2d0.OffsetDateTimeJacksonDeserializer());
            addDeserializer(OffsetTime.class, new JavaTimeSerializersV2d0.OffsetTimeJacksonDeserializer());
            addDeserializer(Period.class, new JavaTimeSerializersV2d0.PeriodJacksonDeserializer());
            addDeserializer(Year.class, new JavaTimeSerializersV2d0.YearJacksonDeserializer());
            addDeserializer(YearMonth.class, new JavaTimeSerializersV2d0.YearMonthJacksonDeserializer());
            addDeserializer(ZonedDateTime.class, new JavaTimeSerializersV2d0.ZonedDateTimeJacksonDeserializer());
            addDeserializer(ZoneOffset.class, new JavaTimeSerializersV2d0.ZoneOffsetJacksonDeserializer());

            // traversal
            addDeserializer(Bytecode.class, new GraphSONTraversalSerializersV2d0.BytecodeJacksonDeserializer());
            addDeserializer(Bytecode.Binding.class, new GraphSONTraversalSerializersV2d0.BindingJacksonDeserializer());
            Stream.of(VertexProperty.Cardinality.values(),
                    Column.values(),
                    Direction.values(),
                    Operator.values(),
                    Order.values(),
                    Pop.values(),
                    SackFunctions.Barrier.values(),
                    Scope.values(),
                    T.values()).flatMap(Stream::of).forEach(e -> addDeserializer(e.getClass(), new GraphSONTraversalSerializersV2d0.EnumJacksonDeserializer(e)));
            addDeserializer(P.class, new GraphSONTraversalSerializersV2d0.PJacksonDeserializer());
            addDeserializer(Lambda.class, new GraphSONTraversalSerializersV2d0.LambdaJacksonDeserializer());
            addDeserializer(Traverser.class, new GraphSONTraversalSerializersV2d0.TraverserJacksonDeserializer());
        }

        public static Builder build() {
            return new Builder();
        }

        @Override
        public Map<Class, String> getTypeDefinitions() {
            return TYPE_DEFINITIONS;
        }

        @Override
        public String getTypeNamespace() {
            return GraphSONTokens.GREMLIN_TYPE_NAMESPACE;
        }

        static final class Builder implements GraphSONModuleBuilder {

            private Builder() {
            }

            @Override
            public GraphSONModule create(final boolean normalize) {
                return new GraphSONModuleV2d0(normalize);
            }

        }
    }

    /**
     * Version 1.0 of GraphSON.
     */
    static final class GraphSONModuleV1d0 extends GraphSONModule {

        /**
         * Constructs a new object.
         */
        protected GraphSONModuleV1d0(final boolean normalize) {
            super("graphson-1.0");
            // graph
            addSerializer(Edge.class, new GraphSONSerializersV1d0.EdgeJacksonSerializer(normalize));
            addSerializer(Vertex.class, new GraphSONSerializersV1d0.VertexJacksonSerializer(normalize));
            addSerializer(VertexProperty.class, new GraphSONSerializersV1d0.VertexPropertyJacksonSerializer(normalize));
            addSerializer(Property.class, new GraphSONSerializersV1d0.PropertyJacksonSerializer());
            addSerializer(TraversalMetrics.class, new GraphSONSerializersV1d0.TraversalMetricsJacksonSerializer());
            addSerializer(TraversalExplanation.class, new GraphSONSerializersV1d0.TraversalExplanationJacksonSerializer());
            addSerializer(Path.class, new GraphSONSerializersV1d0.PathJacksonSerializer());
            addSerializer(DirectionalStarGraph.class, new StarGraphGraphSONSerializerV1d0(normalize));
            addSerializer(Tree.class, new GraphSONSerializersV1d0.TreeJacksonSerializer());

            // java.util
            addSerializer(Map.Entry.class, new JavaUtilSerializersV1d0.MapEntryJacksonSerializer());

            // java.time
            addSerializer(Duration.class, new JavaTimeSerializersV1d0.DurationJacksonSerializer());
            addSerializer(Instant.class, new JavaTimeSerializersV1d0.InstantJacksonSerializer());
            addSerializer(LocalDate.class, new JavaTimeSerializersV1d0.LocalDateJacksonSerializer());
            addSerializer(LocalDateTime.class, new JavaTimeSerializersV1d0.LocalDateTimeJacksonSerializer());
            addSerializer(LocalTime.class, new JavaTimeSerializersV1d0.LocalTimeJacksonSerializer());
            addSerializer(MonthDay.class, new JavaTimeSerializersV1d0.MonthDayJacksonSerializer());
            addSerializer(OffsetDateTime.class, new JavaTimeSerializersV1d0.OffsetDateTimeJacksonSerializer());
            addSerializer(OffsetTime.class, new JavaTimeSerializersV1d0.OffsetTimeJacksonSerializer());
            addSerializer(Period.class, new JavaTimeSerializersV1d0.PeriodJacksonSerializer());
            addSerializer(Year.class, new JavaTimeSerializersV1d0.YearJacksonSerializer());
            addSerializer(YearMonth.class, new JavaTimeSerializersV1d0.YearMonthJacksonSerializer());
            addSerializer(ZonedDateTime.class, new JavaTimeSerializersV1d0.ZonedDateTimeJacksonSerializer());
            addSerializer(ZoneOffset.class, new JavaTimeSerializersV1d0.ZoneOffsetJacksonSerializer());

            addDeserializer(Duration.class, new JavaTimeSerializersV1d0.DurationJacksonDeserializer());
            addDeserializer(Instant.class, new JavaTimeSerializersV1d0.InstantJacksonDeserializer());
            addDeserializer(LocalDate.class, new JavaTimeSerializersV1d0.LocalDateJacksonDeserializer());
            addDeserializer(LocalDateTime.class, new JavaTimeSerializersV1d0.LocalDateTimeJacksonDeserializer());
            addDeserializer(LocalTime.class, new JavaTimeSerializersV1d0.LocalTimeJacksonDeserializer());
            addDeserializer(MonthDay.class, new JavaTimeSerializersV1d0.MonthDayJacksonDeserializer());
            addDeserializer(OffsetDateTime.class, new JavaTimeSerializersV1d0.OffsetDateTimeJacksonDeserializer());
            addDeserializer(OffsetTime.class, new JavaTimeSerializersV1d0.OffsetTimeJacksonDeserializer());
            addDeserializer(Period.class, new JavaTimeSerializersV1d0.PeriodJacksonDeserializer());
            addDeserializer(Year.class, new JavaTimeSerializersV1d0.YearJacksonDeserializer());
            addDeserializer(YearMonth.class, new JavaTimeSerializersV1d0.YearMonthJacksonDeserializer());
            addDeserializer(ZonedDateTime.class, new JavaTimeSerializersV1d0.ZonedDateTimeJacksonDeserializer());
            addDeserializer(ZoneOffset.class, new JavaTimeSerializersV1d0.ZoneOffsetJacksonDeserializer());

            // traversal
            // TODO: review (added for integration with new GraphSON model for GLV bytecode)
            /*addSerializer(Traversal.class, new GraphSONTraversalSerializersV2d0.TraversalJacksonSerializer());
            addSerializer(Bytecode.class, new GraphSONTraversalSerializersV2d0.BytecodeJacksonSerializer());
            addSerializer(VertexProperty.Cardinality.class, new GraphSONTraversalSerializersV2d0.EnumJacksonSerializer());
            addSerializer(Column.class, new GraphSONTraversalSerializersV2d0.EnumJacksonSerializer());
            addSerializer(Direction.class, new GraphSONTraversalSerializersV2d0.EnumJacksonSerializer());
            addSerializer(SackFunctions.Barrier.class, new GraphSONTraversalSerializersV2d0.EnumJacksonSerializer());
            addSerializer(Operator.class, new GraphSONTraversalSerializersV2d0.EnumJacksonSerializer());
            addSerializer(Order.class, new GraphSONTraversalSerializersV2d0.EnumJacksonSerializer());
            addSerializer(Pop.class, new GraphSONTraversalSerializersV2d0.EnumJacksonSerializer());
            addSerializer(Scope.class, new GraphSONTraversalSerializersV2d0.EnumJacksonSerializer());
            addSerializer(T.class, new GraphSONTraversalSerializersV2d0.EnumJacksonSerializer());
            addSerializer(P.class, new GraphSONTraversalSerializersV2d0.PJacksonSerializer());
            addSerializer(Lambda.class, new GraphSONTraversalSerializersV2d0.LambdaJacksonSerializer());
            addSerializer(Bytecode.Binding.class, new GraphSONTraversalSerializersV2d0.BindingJacksonSerializer());
            addSerializer(Traverser.class, new GraphSONTraversalSerializersV2d0.TraverserSerializer());*/
            // -- deserializers for traversal
            addDeserializer(Bytecode.class, new GraphSONTraversalSerializersV2d0.BytecodeJacksonDeserializer());
            //addDeserializer(Enum.class, new GraphSONTraversalSerializersV2d0.EnumJacksonDeserializer());
            addDeserializer(P.class, new GraphSONTraversalSerializersV2d0.PJacksonDeserializer());
            addDeserializer(Lambda.class, new GraphSONTraversalSerializersV2d0.LambdaJacksonDeserializer());
            addDeserializer(Bytecode.Binding.class, new GraphSONTraversalSerializersV2d0.BindingJacksonDeserializer());

        }

        public static Builder build() {
            return new Builder();
        }

        @Override
        public Map<Class, String> getTypeDefinitions() {
            // null is fine and handled by the GraphSONMapper
            return null;
        }

        @Override
        public String getTypeNamespace() {
            // null is fine and handled by the GraphSONMapper
            return null;
        }

        static final class Builder implements GraphSONModuleBuilder {

            private Builder() {
            }

            @Override
            public GraphSONModule create(final boolean normalize) {
                return new GraphSONModuleV1d0(normalize);
            }
        }
    }

    /**
     * A "builder" used to create {@link GraphSONModule} instances.  Each "version" should have an associated
     * {@code GraphSONModuleBuilder} so that it can be registered with the {@link GraphSONVersion} enum.
     */
    static interface GraphSONModuleBuilder {

        /**
         * Creates a new {@link GraphSONModule} object.
         *
         * @param normalize when set to true, keys and objects are ordered to ensure that they are the occur in
         *                  the same order.
         */
        GraphSONModule create(final boolean normalize);
    }
}<|MERGE_RESOLUTION|>--- conflicted
+++ resolved
@@ -88,7 +88,6 @@
      */
     static final class GraphSONModuleV2d0 extends GraphSONModule {
 
-<<<<<<< HEAD
         private static final Map<Class, String> TYPE_DEFINITIONS = Collections.unmodifiableMap(
                 new LinkedHashMap<Class, String>() {{
                     // Those don't have deserializers because handled by Jackson,
@@ -125,60 +124,22 @@
                     put(TraversalMetrics.class, "traversalmetrics");
                     put(Traverser.class, "traverser");
                     put(Tree.class, "tree");
+                    put(Bytecode.class, "bytecode");
+                    put(Bytecode.Binding.class, "binding");
+                    put(AndP.class, "P");
+                    put(OrP.class, "P");
+                    put(P.class, "P");
+                    Stream.of(
+                            VertexProperty.Cardinality.values(),
+                            Column.values(),
+                            Direction.values(),
+                            //Operator.values(),
+                            Order.values(),
+                            Pop.values(),
+                            SackFunctions.Barrier.values(),
+                            Scope.values(),
+                            T.values()).flatMap(Stream::of).forEach(e -> put(e.getClass(), e.getDeclaringClass().getSimpleName()));
                 }});
-=======
-        private static final LinkedHashMap<Class, String> TYPE_DEFINITIONS = new LinkedHashMap<Class, String>() {{
-            // Those don't have deserializers because handled by Jackson,
-            // but we still want to rename them in GraphSON
-            put(ByteBuffer.class, "bytebuffer");
-            put(Short.class, "int16");
-            put(Integer.class, "int32");
-            put(Long.class, "int64");
-            put(Double.class, "double");
-            put(Float.class, "float");
-
-            // Time serializers/deserializers
-            put(Duration.class, "duration");
-            put(Instant.class, "instant");
-            put(LocalDate.class, "localdate");
-            put(LocalDateTime.class, "localdatetime");
-            put(LocalTime.class, "localtime");
-            put(MonthDay.class, "monthday");
-            put(OffsetDateTime.class, "offsetdatetime");
-            put(OffsetTime.class, "offsettime");
-            put(Period.class, "period");
-            put(Year.class, "year");
-            put(YearMonth.class, "yearmonth");
-            put(ZonedDateTime.class, "zoneddatetime");
-            put(ZoneOffset.class, "zoneoffset");
-
-            // Tinkerpop Graph objects
-            put(Vertex.class, "vertex");
-            put(Edge.class, "edge");
-            put(Property.class, "property");
-            put(Path.class, "path");
-            put(VertexProperty.class, "vertexproperty");
-            put(Metrics.class, "metrics");
-            put(TraversalMetrics.class, "traversalmetrics");
-            put(Traverser.class, "traverser");
-            put(Tree.class, "tree");
-            put(Bytecode.class, "bytecode");
-            put(Bytecode.Binding.class, "binding");
-            put(AndP.class, "P");
-            put(OrP.class, "P");
-            put(P.class, "P");
-            Stream.of(
-                    VertexProperty.Cardinality.values(),
-                    Column.values(),
-                    Direction.values(),
-                    //Operator.values(),
-                    Order.values(),
-                    Pop.values(),
-                    SackFunctions.Barrier.values(),
-                    Scope.values(),
-                    T.values()).flatMap(Stream::of).forEach(e -> put(e.getClass(), e.getDeclaringClass().getSimpleName()));
-        }};
->>>>>>> 1cdf2d9a
 
         /**
          * Constructs a new object.
