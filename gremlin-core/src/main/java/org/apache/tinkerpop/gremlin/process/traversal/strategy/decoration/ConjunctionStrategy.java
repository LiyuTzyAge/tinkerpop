/*
 * Licensed to the Apache Software Foundation (ASF) under one
 * or more contributor license agreements.  See the NOTICE file
 * distributed with this work for additional information
 * regarding copyright ownership.  The ASF licenses this file
 * to you under the Apache License, Version 2.0 (the
 * "License"); you may not use this file except in compliance
 * with the License.  You may obtain a copy of the License at
 *
 * http://www.apache.org/licenses/LICENSE-2.0
 *
 * Unless required by applicable law or agreed to in writing,
 * software distributed under the License is distributed on an
 * "AS IS" BASIS, WITHOUT WARRANTIES OR CONDITIONS OF ANY
 * KIND, either express or implied.  See the License for the
 * specific language governing permissions and limitations
 * under the License.
 */
package org.apache.tinkerpop.gremlin.process.traversal.strategy.decoration;

import org.apache.tinkerpop.gremlin.process.traversal.Step;
import org.apache.tinkerpop.gremlin.process.traversal.Traversal;
import org.apache.tinkerpop.gremlin.process.traversal.TraversalStrategy;
import org.apache.tinkerpop.gremlin.process.traversal.dsl.graph.__;
import org.apache.tinkerpop.gremlin.process.traversal.step.filter.AndStep;
import org.apache.tinkerpop.gremlin.process.traversal.step.filter.ConjunctionStep;
import org.apache.tinkerpop.gremlin.process.traversal.step.filter.OrStep;
import org.apache.tinkerpop.gremlin.process.traversal.step.sideEffect.ProfileStep;
import org.apache.tinkerpop.gremlin.process.traversal.step.sideEffect.StartStep;
import org.apache.tinkerpop.gremlin.process.traversal.step.util.ComputerAwareStep;
import org.apache.tinkerpop.gremlin.process.traversal.step.util.EmptyStep;
import org.apache.tinkerpop.gremlin.process.traversal.strategy.AbstractTraversalStrategy;
import org.apache.tinkerpop.gremlin.process.traversal.util.TraversalHelper;

import java.util.Set;

/**
 * ConjunctionStrategy rewrites the binary conjunction form of <code>a.and().b</code> into a {@link AndStep} of <code>and(a,b)</code> (likewise for {@link OrStep}.
 * <p/>
 *
 * @author Marko A. Rodriguez (http://markorodriguez.com)
 * @author Daniel Kuppitz (http://gremlin.guru)
 * @example <pre>
 * __.has("name","stephen").or().where(__.out("knows").has("name","stephen"))   // is replaced by __.or(__.has("name","stephen"), __.where(__.out("knows").has("name","stephen")))
 * __.out("a").out("b").and().out("c").or().out("d")                            // is replaced by __.or(__.and(__.out("a").out("b"), __.out("c")), __.out("d"))
 * __.as("a").out().as("b").and().as("c").in().as("d")                          // is replaced by __.and(__.as("a").out().as("b"), __.as("c").in().as("d"))
 * </pre>
 */
public final class ConjunctionStrategy extends AbstractTraversalStrategy<TraversalStrategy.DecorationStrategy> implements TraversalStrategy.DecorationStrategy {

    private static final ConjunctionStrategy INSTANCE = new ConjunctionStrategy();

    private ConjunctionStrategy() {
    }

    @Override
    public void apply(final Traversal.Admin<?, ?> traversal) {
        if (TraversalHelper.hasStepOfAssignableClass(ConjunctionStep.class, traversal)) {
            processConjunctionMarkers(traversal);
        }
    }

    private static boolean legalCurrentStep(final Step<?, ?> step) {
<<<<<<< HEAD
        return !(step instanceof EmptyStep || step instanceof ProfileStep || step instanceof ComputerAwareStep.EndStep || (step instanceof StartStep && !((StartStep) step).isVariableStartStep()));
=======
        return !(step instanceof EmptyStep || step instanceof ComputerAwareStep.EndStep || (step instanceof StartStep && !StartStep.isVariableStartStep(step)));
>>>>>>> 80f3119b
    }

    private static void processConjunctionMarkers(final Traversal.Admin<?, ?> traversal) {
        processConjunctionMarker(OrStep.class, traversal);
        processConjunctionMarker(AndStep.class, traversal);
    }

    private static void processConjunctionMarker(final Class<? extends ConjunctionStep> markerClass, final Traversal.Admin<?, ?> traversal) {

        TraversalHelper.getStepsOfClass(markerClass, traversal).stream()
                .filter(conjunctionStep -> conjunctionStep.getLocalChildren().isEmpty())
                .findFirst().ifPresent(conjunctionStep -> {

            Step<?, ?> currentStep = conjunctionStep.getNextStep();
            final Traversal.Admin<?, ?> rightTraversal = __.start().asAdmin();
            if (!conjunctionStep.getLabels().isEmpty()) {
                final StartStep<?> startStep = new StartStep<>(rightTraversal);
                final Set<String> conjunctionLabels = ((Step<?, ?>) conjunctionStep).getLabels();
                conjunctionLabels.forEach(startStep::addLabel);
                conjunctionLabels.forEach(label -> conjunctionStep.removeLabel(label));
                rightTraversal.addStep(startStep);
            }
            while (legalCurrentStep(currentStep)) {
                final Step<?, ?> nextStep = currentStep.getNextStep();
                rightTraversal.addStep(currentStep);
                traversal.removeStep(currentStep);
                currentStep = nextStep;
            }
            processConjunctionMarkers(rightTraversal);

            currentStep = conjunctionStep.getPreviousStep();
            final Traversal.Admin<?, ?> leftTraversal = __.start().asAdmin();
            while (legalCurrentStep(currentStep)) {
                final Step<?, ?> previousStep = currentStep.getPreviousStep();
                leftTraversal.addStep(0, currentStep);
                traversal.removeStep(currentStep);
                currentStep = previousStep;
            }
            processConjunctionMarkers(leftTraversal);

            conjunctionStep.addLocalChild(leftTraversal);
            conjunctionStep.addLocalChild(rightTraversal);
        });
    }

    public static ConjunctionStrategy instance() {
        return INSTANCE;
    }
}<|MERGE_RESOLUTION|>--- conflicted
+++ resolved
@@ -61,11 +61,7 @@
     }
 
     private static boolean legalCurrentStep(final Step<?, ?> step) {
-<<<<<<< HEAD
-        return !(step instanceof EmptyStep || step instanceof ProfileStep || step instanceof ComputerAwareStep.EndStep || (step instanceof StartStep && !((StartStep) step).isVariableStartStep()));
-=======
-        return !(step instanceof EmptyStep || step instanceof ComputerAwareStep.EndStep || (step instanceof StartStep && !StartStep.isVariableStartStep(step)));
->>>>>>> 80f3119b
+        return !(step instanceof EmptyStep || step instanceof ProfileStep || step instanceof ComputerAwareStep.EndStep || (step instanceof StartStep && !StartStep.isVariableStartStep(step)));
     }
 
     private static void processConjunctionMarkers(final Traversal.Admin<?, ?> traversal) {
