////
Licensed to the Apache Software Foundation (ASF) under one or more
contributor license agreements.  See the NOTICE file distributed with
this work for additional information regarding copyright ownership.
The ASF licenses this file to You under the Apache License, Version 2.0
(the "License"); you may not use this file except in compliance with
the License.  You may obtain a copy of the License at

  http://www.apache.org/licenses/LICENSE-2.0

Unless required by applicable law or agreed to in writing, software
distributed under the License is distributed on an "AS IS" BASIS,
WITHOUT WARRANTIES OR CONDITIONS OF ANY KIND, either express or implied.
See the License for the specific language governing permissions and
limitations under the License.
////

image::apache-tinkerpop-logo.png[width=500,link="http://tinkerpop.apache.org"]

*x.y.z*

== Getting Started

link:http://tinkerpop.apache.org[Apache TinkerPop™] is an open source Graph Computing Framework. Within itself, TinkerPop
represents a large collection of capabilities and technologies and, in its wider ecosystem, an additionally extended
world of link:http://tinkerpop.apache.org/#graph-systems[third-party contributed] graph libraries and
systems. TinkerPop's ecosystem can appear complex to newcomers of all experience levels, especially when glancing at the
link:http://tinkerpop.apache.org/docs/x.y.z/reference/[reference documentation] for the first time.

So, where do you get started with TinkerPop? How do you dive in quickly and get productive? Well ... Gremlin, the
most recognizable citizen of The TinkerPop, is here to help with this thirty-minute tutorial. That's right: in just
thirty short minutes, you too can be fit to start building graph applications with TinkerPop. Welcome to _The
TinkerPop Workout — by Gremlin_!

image::gremlin-gym.png[width=1024]

== The First Five Minutes

It is quite possible to learn a lot in just five minutes with TinkerPop, but before doing so, a proper introduction of
your trainer is in order. Meet Gremlin!

image:gremlin-standing.png[width=125]

Gremlin helps you navigate the vertices and edges of a graph. He is essentially your query language to graph
databases, as link:http://sql2gremlin.com/[SQL] is the query language to relational databases. To tell Gremlin how
he should "traverse" the graph (i.e., what you want your query to do) you need a way to provide him commands in the
language he understands — and, of course, that language is called "Gremlin". For this task, you need one of
TinkerPop's most important tools: link:http://tinkerpop.apache.org/docs/x.y.z/reference/#gremlin-console[The Gremlin Console].

NOTE: Are you unsure of what a vertex or edge is? That topic is covered in the <<_the_next_fifteen_minutes, next section>>,
but please allow the tutorial to get you oriented with the Gremlin Console first, so that you have an understanding of
the tool that will help you with your learning experience.

link:https://www.apache.org/dyn/closer.lua/tinkerpop/x.y.z/apache-tinkerpop-gremlin-console-x.y.z-bin.zip[Download the console],
unpackage it and start it:

[source,text]
----
$ unzip apache-tinkerpop-gremlin-console-x.y.z-bin.zip
$ cd apache-tinkerpop-gremlin-console-x.y.z
$ bin/gremlin.sh

         \,,,/
         (o o)
-----oOOo-(3)-oOOo-----
plugin activated: tinkerpop.server
plugin activated: tinkerpop.utilities
plugin activated: tinkerpop.tinkergraph
gremlin>
----

TIP: Windows users may use the included `bin/gremlin.bat` file to start the Gremlin Console.

The Gremlin Console is a link:http://en.wikipedia.org/wiki/Read%E2%80%93eval%E2%80%93print_loop[REPL environment],
which provides a nice way to learn Gremlin as you get immediate feedback for the code that you enter. This eliminates
the more complex need to "create a project" to try things out. The console is not just for "getting started", however.
You will find yourself using it for a variety of TinkerPop-related activities, such as loading data, administering
graphs and working out complex traversals.

To get Gremlin to traverse a graph, you need a `TraversalSource` instance, which holds a reference to a
`Graph` instance, which in turn holds the
link:http://tinkerpop.apache.org/docs/x.y.z/reference/#graph-structure[structure] and data of the
graph. TinkerPop is a graph abstraction layer over different graph databases and different graph processors, so there
are many `Graph` instances link:http://tinkerpop.apache.org/#graph-systems[you can choose from] to instantiate a
connection to in the console. The best `Graph` instance to start with, however, is
link:http://tinkerpop.apache.org/docs/x.y.z/reference/#tinkergraph-gremlin[TinkerGraph]. TinkerGraph is a fast,
in-memory graph database with a small handful of configuration options, making it a good choice for beginners.

TIP: TinkerGraph is not just a toy for beginners. It is useful in analyzing subgraphs taken from a large graph,
working with a small static graph that doesn't change much, writing unit tests and other use cases where the graph
can fit in memory.

TIP: For purposes of "getting started", resist the temptation to dig into more complex databases that have lots of
configuration options or to delve into how to get link:http://tinkerpop.apache.org/docs/x.y.z/reference/#gremlin-server[Gremlin Server]
working properly. Focusing on the basics, presented in this guide, builds a good foundation for all the other things
TinkerPop offers.

To make your learning process even easier, start with one of TinkerPop's "toy" graphs. These are "small" graphs
designed to provide a quick start into querying. It is good to get familiar with them, as almost all TinkerPop
documentation is based on them and when you need help and have to come to the
link:http://groups.google.com/group/gremlin-users[mailing list], a failing example put in the context of the toy graphs
can usually get you a fast answer to your problem.

<<<<<<< HEAD
TIP: When asking questions on the mailing list or StackOverflow about Gremlin, it's always helpful to
link:https://stackoverflow.com/questions/51388315/gremlin-choose-one-item-at-random[include a sample graph] so that
those attempting to answer your question understand exactly what kind of graph you have and can focus their energies
on providing a good, tested answer rather than trying to build sample data themselves. The sample graph should just be a simple
Gremlin script that can be copied and pasted into a Gremlin Console session.
=======
TIP: When asking questions on the mailing list or StackOverflow about Gremlin, it's always helpful to include a
sample graph so that those attempting to answer your question understand exactly what kind of graph you have and can
focus their energies on a good answer rather than trying to build sample data themselves. The sample graph should just
be a simple Gremlin script that can be copied and pasted into a Gremlin Console session.
>>>>>>> 29f8fad4

For your first graph, use the "Modern" graph, which looks like this:

image:tinkerpop-modern.png[width=500]

It can be instantiated in the console this way:

[gremlin-groovy]
----
graph = TinkerFactory.createModern()
g = graph.traversal()
----

The first command creates a `Graph` instance named `graph`, which thus provides a reference to the data you want
Gremlin to traverse. Unfortunately, just having `graph` doesn't provide Gremlin enough context to do his job. You
also need something called a `TraversalSource`, which is generated by the second command. The `TraversalSource`
provides additional information to Gremlin (such as the link:http://tinkerpop.apache.org/docs/x.y.z/reference/#traversalstrategy[traversal strategies]
to apply and the link:http://tinkerpop.apache.org/docs/x.y.z/reference/#graphcomputer[traversal engine] to use) which
provides him guidance on how to execute his trip around the `Graph`.

There are several ways to create a `TraversalSource`. The example above uses the
link:http://tinkerpop.apache.org/docs/x.y.z/reference/#connecting-embedded[embedded] style and is an approach
restricted to languages using the Java Virtual Machine. Other methods are similar in form, but are not the focus of
this tutorial. See the Reference Documentation for more information on the different ways of
link:http://tinkerpop.apache.org/docs/x.y.z/reference/#connecting-gremlin[connecting with Gremlin].

With your `TraversalSource` `g` available it is now possible to ask Gremlin to traverse the `Graph`:

[gremlin-groovy,modern]
----
g.V()    <1>
g.V(1)    <2>
g.V(1).values('name')    <3>
g.V(1).outE('knows')    <4>
g.V(1).outE('knows').inV().values('name')    <5>
g.V(1).out('knows').values('name')    <6>
g.V(1).out('knows').has('age', gt(30)).values('name')    <7>
----

<1> Get all the vertices in the `Graph`.
<2> Get the vertex with the unique identifier of "1".
<3> Get the value of the `name` property on the vertex with the unique identifier of "1".
<4> Get the edges with the label "knows" for the vertex with the unique identifier of "1".
<5> Get the names of the people whom the vertex with the unique identifier of "1" "knows".
<6> Note that when one uses `outE().inV()` as shown in the previous command, this can be shortened to just `out()`
(similar to `inE().outV()` and `in()` for incoming edges).
<7> Get the names of the people vertex "1" knows who are over the age of 30.

IMPORTANT: A `Traversal` is essentially an `Iterator` so if you have code like `x = g.V()`, the `x` does not contain
the results of the `g.V()` query.  Rather, that statement assigns an `Iterator` value to `x`. To get your results,
you would then need to iterate through `x`. This understanding is *important* because in the context of the console
typing `g.V()` instantly returns a value. The console does some magic for you by noticing that `g.V()` returns
an `Iterator` and then automatically iterates the results. In short, when writing Gremlin outside of the console
always remember that you must iterate your `Traversal` manually in some way for it to do anything. The concept of
"iterating your traversal" is described further in link:http://tinkerpop.apache.org/docs/x.y.z/tutorials/the-gremlin-console/[The Gremlin Console Tutorial].

In this first five minutes with Gremlin, you've gotten the Gremlin Console installed, instantiated a `Graph` and
`TraversalSource`, written some traversals and hopefully learned something about TinkerPop in general. You've only
scratched the surface of what there is to know, but those accomplishments will help enable your understanding of the
more detailed sections to come.

== The Next Fifteen Minutes

In the first five minutes of _The TinkerPop Workout - by Gremlin_, you learned some basics for traversing graphs. Of
course, there wasn't much discussion about what a graph is. A graph is a collection of vertices (i.e. nodes, dots)
and edges (i.e. relationships, lines), where a vertex is an entity which represents some domain object (e.g. a person,
a place, etc.) and an edge represents the relationship between two vertices.

image:modern-edge-1-to-3-1.png[width=300]

The diagram above shows a graph with two vertices, one with a unique identifier of "1" and another with a unique
identifier of "3". There is an edge connecting the two with a unique identifier of "9". It is important to consider
that the edge has a direction which goes _out_ from vertex "1" and _in_ to vertex "3".

IMPORTANT: Most TinkerPop implementations do not allow for identifier assignment. They will rather assign
their own identifiers and ignore assigned identifiers that you attempt to assign to them.

A graph with elements that just have identifiers does not make for much of a database. To give some meaning to
this basic structure, vertices and edges can each be given labels to categorize them.

image:modern-edge-1-to-3-2.png[width=300]

You can now see that a vertex "1" is a "person" and vertex "3" is a "software" vertex. They are joined by a "created"
edge which allows you to see that a "person created software". The "label" and the "id" are reserved attributes of
vertices and edges, but you can add your own arbitrary properties as well:

image:modern-edge-1-to-3-3.png[width=325]

This model is referred to as a _property graph_ and it provides a flexible and intuitive way in which to model your
data.

=== Creating a Graph

As intuitive as it is to you, it is perhaps more intuitive to Gremlin himself, as vertices, edges and properties make
up the very elements of his existence. It is indeed helpful to think of our friend, Gremlin, moving about a graph when
developing traversals, as picturing his position as the link:http://tinkerpop.apache.org/docs/x.y.z/reference/#_the_traverser[traverser]
helps orient where you need him to go next. Let's use the two vertex, one edge graph we've been discussing above
as an example. First, you need to create this graph:

[gremlin-groovy]
----
graph = TinkerGraph.open()
g = graph.traversal()
v1 = g.addV("person").property(id, 1).property("name", "marko").property("age", 29).next()
v2 = g.addV("software").property(id, 3).property("name", "lop").property("lang", "java").next()
g.addE("created").from(v1).to(v2).property(id, 9).property("weight", 0.4)
----

There are a number of important things to consider in the above code. First, recall that `id` is
<<<<<<< HEAD
"reserved" for special usage in TinkerPop and is a member of the enum, `T`. Those "keys" supplied to the creation
=======
"reserved" for special usage in TinkerPop and is a member of the enum, `T`. The "keys" supplied to the creation
>>>>>>> 29f8fad4
method are link:https://docs.oracle.com/javase/8/docs/technotes/guides/language/static-import.html[statically imported]
to the console, which allows you to access them without having to specify their owning enum. Think of `id` as a
shorthand form that enables a more fluid code style. You would normally refer to it as `T.id`, so without
that static importing you would instead have to write:

[gremlin-groovy]
----
graph = TinkerGraph.open()
g = graph.traversal()
v1 = g.addV("person").property(T.id, 1).property("name", "marko").property("age", 29).next()
v2 = g.addV("software").property(T.id, 3).property("name", "lop").property("lang", "java").next()
g.addE("created").from(v1).to(v2).property(T.id, 9).property("weight", 0.4)
----

<<<<<<< HEAD
NOTE: On the JVM, the fully qualified name for `T` is `org.apache.tinkerpop.gremlin.structure.T`. Another important
static import that is often seen in Gremlin comes from `org.apache.tinkerpop.gremlin.process.traversal.dsl.graph.__`,
which allows for the creation of link:http://tinkerpop.apache.org/docs/x.y.z/reference/#graph-traversal-steps[anonymous traversals].
You can find the analogous variations of `T` and `__` for other Gremlin languages by viewing the "Common Imports"
sections for the programming language you are interested in in the
link:http://tinkerpop.apache.org/docs/x.y.z/reference/#gremlin-drivers-variants[Reference Documentation].
=======
NOTE: The fully qualified name for `T` is `org.apache.tinkerpop.gremlin.structure.T`. Another important static import
that is often seen in Gremlin comes from `+org.apache.tinkerpop.gremlin.process.traversal.dsl.graph.__+`, which allows
for the creation of link:http://tinkerpop.apache.org/docs/x.y.z/reference/#graph-traversal-steps[anonymous traversals].
>>>>>>> 29f8fad4

Second, don't forget that you are working with TinkerGraph which allows for identifier assignment. That is _not_ the
case with most graph databases.

Finally, the label for an `Edge` is required and is thus part of the method signature of `addEdge()`. This usage of `addEdge` is
creating an edge that goes _out_ of `v1` and into `v2` with a label of "created".

=== Graph Traversal - Staying Simple

Now that Gremlin knows where the graph data is, you can ask him to get you some data from it by doing a traversal,
which you can think of as executing some link:http://tinkerpop.apache.org/docs/x.y.z/reference/#the-graph-process[process]
over the structure of the graph. We can form our question in English and then translate it to Gremlin. For this
initial example, let's ask Gremlin: "What software has Marko created?"

To answer this question, we would want Gremlin to:

. Find "marko" in the graph
. Walk along the "created" edges to "software" vertices
. Select the "name" property of the "software" vertices

The English-based steps above largely translate to Gremlin's position in the graph and to the steps we need to take
to ask him to answer our question. By stringing these steps together, we form a `Traversal` or the sequence of
programmatic link:http://tinkerpop.apache.org/docs/x.y.z/reference/#graph-traversal-steps[steps] Gremlin needs to
perform in order to get you an answer.

Let's start with finding "marko". This operation is a filtering step as it searches the full set of vertices to match
those that have the "name" property value of "marko". This can be done with the
link:http://tinkerpop.apache.org/docs/x.y.z/reference/#has-step[has()] step as follows:

[gremlin-groovy,modern]
----
g.V().has('name','marko')
----

NOTE: The variable `g` is the `TraversalSource`, which was introduced in the "The First Five Minutes". The
`TraversalSource` is created with `graph.traversal()` and is the object used to spawn new traversals.

This bit of Gremlin can be improved and made more
link:http://tinkerpop.apache.org/docs/x.y.z/recipes/#unspecified-label-in-global-vertex-lookup[idiomatically pleasing]
by including the vertex label as part of the filter to ensure that the "name" property key refers to a "person" vertex.

[gremlin-groovy,modern]
----
g.V().has('person','name','marko')
----

We can picture this traversal in our little graph with Gremlin sitting on vertex "1".

image:modern-edge-1-to-3-1-gremlin.png[width=325]

When Gremlin is on a vertex or an edge, he has access to all the properties that are available to that element.

IMPORTANT: The above query iterates all the vertices in the graph to get its answer. That's fine for our little example,
but for multi-million or billion edge graphs that is a big problem. To solve this problem, you should look to use
indices. TinkerPop does not provide an abstraction for index management. You should consult the documentation of the
graph you have chosen and utilize its native API to create indices which will then speed up these types of lookups. Your
traversals will remain unchanged however, as the indices will be used transparently at execution time.

Now that Gremlin has found "marko", he can now consider the next step in the traversal where we ask him to "walk"
along "created" edges to "software" vertices. As described earlier, edges have direction, so we have to tell Gremlin
what direction to follow. In this case, we want him to traverse on outgoing edges from the "marko" vertex. For this,
we use the link:http://tinkerpop.apache.org/docs/x.y.z/reference/#vertex-steps[outE] step.

[gremlin-groovy,modern]
----
g.V().has('person','name','marko').outE('created')
----

At this point, you can picture Gremlin moving from the "marko" vertex to the "created" edge.

image:modern-edge-1-to-3-2-gremlin.png[width=325]

To get to the vertex on the other end of the edge, you need to tell Gremlin to move from the edge to the incoming
vertex with `inV()`.

[gremlin-groovy,modern]
----
g.V().has('person','name','marko').outE('created').inV()
----

You can now picture Gremlin on the "software" vertex as follows:

image:modern-edge-1-to-3-3-gremlin.png[width=325]

As you are not asking Gremlin to do anything with the properties of the "created" edge, you can simplify the
statement above with:

[gremlin-groovy,modern]
----
g.V().has('person','name','marko').out('created')
----

image:modern-edge-1-to-3-4-gremlin.png[width=325]

Finally, now that Gremlin has reached the "software that Marko created", he has access to the properties of the
"software" vertex and you can therefore ask Gremlin to extract the value of the "name" property as follows:

[gremlin-groovy,modern]
----
g.V().has('person','name','marko').out('created').values('name')
----

You should now be able to see the connection Gremlin has to the structure of the graph and how Gremlin maneuvers from
vertices to edges and so on. Your ability to string together steps to ask Gremlin to do more complex things, depends
on your understanding of these basic concepts.

=== Graph Traversal - Increasing Complexity

Armed with the knowledge from the previous section, let's ask Gremlin to perform some more difficult traversal tasks.
There's not much more that can be done with the "baby" graph we had, so let's return to the "modern" toy graph from
the "five minutes section". Recall that you can create this `Graph` and establish a `TraversalSource` with:

[gremlin-groovy]
----
graph = TinkerFactory.createModern()
g = graph.traversal()
----

Earlier we'd used the `has()`-step to tell Gremlin how to find the "marko" vertex. Let's look at some other ways to
use `has()`. What if we wanted Gremlin to find the "age" values of both "vadas" and "marko"? In this case we could
use the `within` comparator with `has()` as follows:

[gremlin-groovy,modern]
----
g.V().has('person','name',within('vadas','marko')).values('age')
----

It is worth noting that `within` is statically imported from `P` to the Gremlin Console (much like `T` is, as described
earlier).

NOTE: On the JVM, the fully qualified name for `P` is `org.apache.tinkerpop.gremlin.process.traversal.P`. You can find
the analogous variation of `P` for other Gremlin languages by viewing the "Common Imports" sections for the programming
language you are interested in in the link:http://tinkerpop.apache.org/docs/x.y.z/reference/#gremlin-drivers-variants[Reference Documentation].

If we wanted to ask Gremlin the average age of "vadas" and "marko" we could use the
link:http://tinkerpop.apache.org/docs/x.y.z/reference/#mean-step[mean()] step as follows:

[gremlin-groovy,modern]
----
g.V().has('person','name',within('vadas','marko')).values('age').mean()
----

Another method of filtering is seen in the use of the link:http://tinkerpop.apache.org/docs/x.y.z/reference/#where-step[where]
step. We know how to find the "software" that "marko" created:

[gremlin-groovy,modern]
----
g.V().has('person','name','marko').out('created')
----

image:gremlin-on-software-vertex.png[width=325,float=right] Let's extend on that query to try to learn who "marko"
collaborates with when it comes to the software he created. In other words, let's try to answer the question of: "Who
are the people that marko develops software with?" To do that, we should first picture Gremlin where we left him in
the previous query.  He was standing on the "software" vertex. To find out who "created" that "software", we need to
have Gremlin traverse back _in_ along the "created" edges to find the "person" vertices tied to it.

TIP: The nature of Gremlin leads to long lines of code. Readability can be greatly improved by using line spacing and
indentation. See the link:http://tinkerpop.apache.org/docs/x.y.z/recipes/#style-guide[Style Guide] for recommendations
on what well formatted Gremlin should look like.

[gremlin-groovy,modern]
----
g.V().has('person','name','marko').
  out('created').in('created').
  values('name')
----

So that's nice, we can see that "peter", "josh" and "marko" are all responsible for creating "lop". Of course, we already
know about the involvement of "marko" and it seems strange to say that "marko" collaborates with himself, so excluding
"marko" from the results seems logical. The following traversal handles that exclusion:

[gremlin-groovy,modern]
----
g.V().has('person','name','marko').as('exclude').
  out('created').in('created').
  where(neq('exclude')).
  values('name')
----

We made two additions to the traversal to make it exclude "marko" from the results. First, we added the
link:http://tinkerpop.apache.org/docs/x.y.z/reference/#as-step[as()] step. The `as()`-step is not really a "step",
but a "step modulator" - something that adds features to a step or the traversal. Here, the `as('exclude')` labels
the `has()`-step with the name "exclude" and all values that pass through that step are held in that label for later
use. In this case, the "marko" vertex is the only vertex to pass through that point, so it is held in "exclude".

The other addition that was made was the `where()`-step which is a filter step like `has()`. The `where()` is
positioned after the `in()`-step that has "person" vertices, which means that the `where()` filter is occurring
on the list of "marko" collaborators. The `where()` specifies that the "person" vertices passing through it should
not equal (i.e. `neq()`) the contents of the "exclude" label. As it just contains the "marko" vertex, the `where()`
filters out the "marko" that we get when we traverse back _in_ on the "created" edges.

You will find many uses of `as()`. Here it is in combination with link:http://tinkerpop.apache.org/docs/x.y.z/reference/#select-step[select]:

[gremlin-groovy,modern]
----
g.V().as('a').out().as('b').out().as('c').
  select('a','b','c')
----

In the above example, we tell Gremlin to iterate through all vertices and traverse _out_ twice from each. Gremlin
will label each vertex in that path with "a", "b" and "c", respectively. We can then use `select` to extract the
contents of that label.

Another common but important step is the link:http://tinkerpop.apache.org/docs/x.y.z/reference/#group-step[group()]
step and its related step modulator called link:http://tinkerpop.apache.org/docs/x.y.z/reference/#by-step[by()]. If
we wanted to ask Gremlin to group all the vertices in the graph by their vertex label we could do:

[gremlin-groovy,modern]
----
g.V().group().by(label)
----

The use of `by()` here provides the mechanism by which to do the grouping. In this case, we've asked Gremlin to
use the `label` (which, again, is an automatic static import from `T` in the console). We can't really tell much
about our distribution though because we just have unique identifiers of vertices as output. To make that nicer we
could ask Gremlin to get us the value of the "name" property from those vertices, by supplying another `by()`
modulator to `group()` to transform the values.

[gremlin-groovy,modern]
----
g.V().group().by(label).by('name')
----

In this section, you have learned a bit more about what property graphs are and how Gremlin interacts with them.
You also learned how to envision Gremlin moving about a graph and how to use some of the more complex, but commonly
utilized traversal steps. You are now ready to think about TinkerPop in terms of its wider applicability to
graph computing.

== The Final Ten Minutes

In these final ten minutes of _The TinkerPop Workout - by Gremlin_ we'll look at TinkerPop from a higher level and
introduce different features of the stack in order to orient you with what it offers. In this way, you can
identify areas of interest and dig into the details from there.

=== Why TinkerPop?

image:provider-integration.png[float=right,width=350] The goal of TinkerPop, as a Graph Computing Framework, is to
make it easy for developers to create graph applications by providing APIs and tools that simplify their endeavors.
One of the fundamental aspects to what TinkerPop offers in this area lies in the fact that TinkerPop is an abstraction
layer over different graph databases and different graph processors. As an abstraction layer, TinkerPop provides a way
to avoid vendor lock-in to a specific database or processor. This capability provides immense value to developers who
are thus afforded options in their architecture and development because:

* They can try different implementations using the same code to decide which is best for their environment.
* They can grow into a particular implementation if they so desire - start with a graph that is designed to scale
within a single machine and then later switch to a graph that is designed to scale horizontally.
* They can feel more confident in graph technology choices, as advances in the state of different provider
implementations are behind TinkerPop APIs, which open the possibility to switch providers with limited impact.

TinkerPop has always had the vision of being an abstraction over different graph databases. That much
is not new and dates back to TinkerPop 1.x. It is in TinkerPop 3.x however that we see the introduction of the notion
<<<<<<< HEAD
that TinkerPop is also an abstraction over different graph processors like link:http://spark.apache.org[Spark]. The
scope of this tutorial does not permit it to delve into "graph processors", but the short story is that the same
Gremlin statement we wrote in the examples above can be executed to run in distributed fashion over Spark or Hadoop.
The changes required to the code to do this are not in the traversal itself, but in the definition of the
`TraversalSource`. You can again see why we encourage, graph operations to be executed through that class as opposed
to just using `Graph`. You can read more about these features in this section on
link:http://tinkerpop.apache.org/docs/x.y.z/reference/#hadoop-gremlin[hadoop-gremlin].
=======
that TinkerPop is also an abstraction over different graph processors like link:http://spark.apache.org[Spark] and
link:http://giraph.apache.org/[Giraph]. The scope of this tutorial does not permit it to delve into
"graph processors", but the short story is that the same Gremlin statement we wrote in the examples above can be
executed to run in distributed fashion over Spark or Hadoop. The changes required to the code to do this are not
in the traversal itself, but in the definition of the `TraversalSource`. You can again see why we encourage graph
operations to be executed through that class as opposed to just using `Graph`. You can read more about these
features in this section on link:http://tinkerpop.apache.org/docs/x.y.z/reference/#hadoop-gremlin[hadoop-gremlin].
>>>>>>> 29f8fad4

TIP: To maintain an abstraction over `Graph` creation use `GraphFactory.open()` to construct new instances. See
the documentation for individual `Graph` implementations to learn about the configuration options to provide.

=== Loading Data

image:gremlin-to-the-7.png[width=100,float=left] There are many strategies for getting data into your graph. As you are
just getting started, let's look at the more simple methods aimed at "smaller" graphs. A "small" graph, in this
context, is one that has fewer than ten million edges. The most direct way to load this data is to write a Groovy script
that can be executed in the Gremlin Console, a tool that you should be well familiar with at this point. For our
example, let's use the link:http://snap.stanford.edu/data/wiki-Vote.html[Wikipedia Vote Network] data set which
contains 7,115 vertices and 103,689 edges.

[source,text]
----
$ curl -L -O http://snap.stanford.edu/data/wiki-Vote.txt.gz
$ gunzip wiki-Vote.txt.gz
----

The data is contained in a tab-delimited structure where vertices are Wikipedia users and edges from one user to
another imply a "vote" relationship. Here is the script to parse the file and generate the `Graph` instance using
TinkerGraph:

[source,groovy]
----
graph = TinkerGraph.open()
graph.createIndex('userId', Vertex.class) <1>

g = graph.traversal()

getOrCreate = { id ->
  g.V().has('user','userId', id).
    fold().
    coalesce(unfold(),
             addV('user').property('userId', id)).next()  <2>
}

new File('wiki-Vote.txt').eachLine {
  if (!it.startsWith("#")){
    (fromVertex, toVertex) = it.split('\t').collect(getOrCreate) <3>
    g.addE('votesFor').from(fromVertex).to(toVertex).iterate()
  }
}
----

<1> To ensure fast lookups of vertices, we need an index. The `createIndex()` method is a method native to
TinkerGraph. Please consult your graph databases' documentation for their index creation approaches.
<2> This "get or create" traversal gets a a vertex if it already exists; otherwise, it creates it. It uses `coalesce()` in
a clever way by first determining if the list of vertices produced by the previous `fold()` has anything in it by
testing the result of `unfold()`. If `unfold()` returns nothing then that vertex doesn't exist and the subsequent
`addV()` inner traversal can be called to create it.
<3> We are iterating each line of the `wiki-Vote.txt` file and this line splits the line on the delimiter, then
uses some neat Groovy syntax to apply the `getOrCreate()` function to each of the two `userId` fields encountered in
the line and stores those vertices in the `fromVertex` and `toVertex` variables respectively.

NOTE: While this is a tab-delimited structure, this same pattern can be applied
to any data source you require and Groovy tends to have nice libraries that can help make working with data
link:https://thinkaurelius.wordpress.com/2013/02/04/polyglot-persistence-and-query-with-gremlin/[quite enjoyable].

WARNING: Take care if using a `Graph` implementation that supports
link:http://tinkerpop.apache.org/docs/x.y.z/reference/#transactions[transactions]. As TinkerGraph does not, there is
no need to `commit()`.  If your `Graph` does support transactions, intermediate commits during load will need to be
applied.

To load larger data sets you should read about the
link:http://tinkerpop.apache.org/docs/x.y.z/reference/#clonevertexprogram[BulkLoaderVertexProgram] (BLVP), which
provides a generalized method for loading graphs of virtually any size.

=== Gremlin in Other Programming Languages

This tutorial focused on Gremlin usage within the
link:http://tinkerpop.apache.org/docs/x.y.z/tutorials/the-gremlin-console/[Gremlin Console] which means that the
examples were Groovy-based and oriented toward the JVM. Gremlin, however, is far from being a Java-only library.
TinkerPop natively supports a number of different programming languages, making it possible to execute all of the
examples presented in this tutorial with little modification. These different language implementations of Gremlin are
referred to as link:http://tinkerpop.apache.org/docs/x.y.z/reference/#gremlin-drivers-variants[Gremlin Language Variants] and
they help make Gremlin more accessible and easier to use for those who do not use Java as their primary programming
language.

[gremlin-groovy]
----
v1 = g.addV('person').property('name','marko').next()
v2 = g.addV('person').property('name','stephen').next()
g.V(v1).addE('knows').to(v2).property('weight',0.75).iterate()
----
[source,csharp]
----
Vertex v1 = g.AddV("person").Property("name","marko").Next();
Vertex v2 = g.AddV("person").Property("name","stephen").Next();
g.V(v1).AddE("knows").To(v2).Property("weight",0.75).Iterate();
----
[source,java]
----
Vertex v1 = g.addV("person").property("name","marko").next();
Vertex v2 = g.addV("person").property("name","stephen").next();
g.V(v1).addE("knows").to(v2).property("weight",0.75).iterate();
----
[source,javascript]
----
const v1 = g.addV('person').property('name','marko').next();
const v2 = g.addV('person').property('name','stephen').next();
g.V(v1).addE('knows').to(v2).property('weight',0.75).iterate();
----
[source,python]
----
v1 = g.addV('person').property('name','marko').next()
v2 = g.addV('person').property('name','stephen').next()
g.V(v1).addE('knows').to(v2).property('weight',0.75).iterate()
----

=== Conclusion

...and that is the end of _The TinkerPop Workout - by Gremlin_. You are hopefully feeling more confident in your
TinkerPop skills and have a good overview of what the stack has to offer, as well as some entry points to further
research within the reference documentation. Welcome to The TinkerPop!<|MERGE_RESOLUTION|>--- conflicted
+++ resolved
@@ -101,18 +101,11 @@
 link:http://groups.google.com/group/gremlin-users[mailing list], a failing example put in the context of the toy graphs
 can usually get you a fast answer to your problem.
 
-<<<<<<< HEAD
 TIP: When asking questions on the mailing list or StackOverflow about Gremlin, it's always helpful to
 link:https://stackoverflow.com/questions/51388315/gremlin-choose-one-item-at-random[include a sample graph] so that
 those attempting to answer your question understand exactly what kind of graph you have and can focus their energies
 on providing a good, tested answer rather than trying to build sample data themselves. The sample graph should just be a simple
 Gremlin script that can be copied and pasted into a Gremlin Console session.
-=======
-TIP: When asking questions on the mailing list or StackOverflow about Gremlin, it's always helpful to include a
-sample graph so that those attempting to answer your question understand exactly what kind of graph you have and can
-focus their energies on a good answer rather than trying to build sample data themselves. The sample graph should just
-be a simple Gremlin script that can be copied and pasted into a Gremlin Console session.
->>>>>>> 29f8fad4
 
 For your first graph, use the "Modern" graph, which looks like this:
 
@@ -222,11 +215,7 @@
 ----
 
 There are a number of important things to consider in the above code. First, recall that `id` is
-<<<<<<< HEAD
 "reserved" for special usage in TinkerPop and is a member of the enum, `T`. Those "keys" supplied to the creation
-=======
-"reserved" for special usage in TinkerPop and is a member of the enum, `T`. The "keys" supplied to the creation
->>>>>>> 29f8fad4
 method are link:https://docs.oracle.com/javase/8/docs/technotes/guides/language/static-import.html[statically imported]
 to the console, which allows you to access them without having to specify their owning enum. Think of `id` as a
 shorthand form that enables a more fluid code style. You would normally refer to it as `T.id`, so without
@@ -241,18 +230,12 @@
 g.addE("created").from(v1).to(v2).property(T.id, 9).property("weight", 0.4)
 ----
 
-<<<<<<< HEAD
 NOTE: On the JVM, the fully qualified name for `T` is `org.apache.tinkerpop.gremlin.structure.T`. Another important
 static import that is often seen in Gremlin comes from `org.apache.tinkerpop.gremlin.process.traversal.dsl.graph.__`,
 which allows for the creation of link:http://tinkerpop.apache.org/docs/x.y.z/reference/#graph-traversal-steps[anonymous traversals].
 You can find the analogous variations of `T` and `__` for other Gremlin languages by viewing the "Common Imports"
 sections for the programming language you are interested in in the
 link:http://tinkerpop.apache.org/docs/x.y.z/reference/#gremlin-drivers-variants[Reference Documentation].
-=======
-NOTE: The fully qualified name for `T` is `org.apache.tinkerpop.gremlin.structure.T`. Another important static import
-that is often seen in Gremlin comes from `+org.apache.tinkerpop.gremlin.process.traversal.dsl.graph.__+`, which allows
-for the creation of link:http://tinkerpop.apache.org/docs/x.y.z/reference/#graph-traversal-steps[anonymous traversals].
->>>>>>> 29f8fad4
 
 Second, don't forget that you are working with TinkerGraph which allows for identifier assignment. That is _not_ the
 case with most graph databases.
@@ -504,7 +487,6 @@
 
 TinkerPop has always had the vision of being an abstraction over different graph databases. That much
 is not new and dates back to TinkerPop 1.x. It is in TinkerPop 3.x however that we see the introduction of the notion
-<<<<<<< HEAD
 that TinkerPop is also an abstraction over different graph processors like link:http://spark.apache.org[Spark]. The
 scope of this tutorial does not permit it to delve into "graph processors", but the short story is that the same
 Gremlin statement we wrote in the examples above can be executed to run in distributed fashion over Spark or Hadoop.
@@ -512,15 +494,6 @@
 `TraversalSource`. You can again see why we encourage, graph operations to be executed through that class as opposed
 to just using `Graph`. You can read more about these features in this section on
 link:http://tinkerpop.apache.org/docs/x.y.z/reference/#hadoop-gremlin[hadoop-gremlin].
-=======
-that TinkerPop is also an abstraction over different graph processors like link:http://spark.apache.org[Spark] and
-link:http://giraph.apache.org/[Giraph]. The scope of this tutorial does not permit it to delve into
-"graph processors", but the short story is that the same Gremlin statement we wrote in the examples above can be
-executed to run in distributed fashion over Spark or Hadoop. The changes required to the code to do this are not
-in the traversal itself, but in the definition of the `TraversalSource`. You can again see why we encourage graph
-operations to be executed through that class as opposed to just using `Graph`. You can read more about these
-features in this section on link:http://tinkerpop.apache.org/docs/x.y.z/reference/#hadoop-gremlin[hadoop-gremlin].
->>>>>>> 29f8fad4
 
 TIP: To maintain an abstraction over `Graph` creation use `GraphFactory.open()` to construct new instances. See
 the documentation for individual `Graph` implementations to learn about the configuration options to provide.
