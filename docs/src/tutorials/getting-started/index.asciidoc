--- conflicted
+++ resolved
@@ -467,15 +467,9 @@
 
 == The Final Ten Minutes
 
-<<<<<<< HEAD
 In these final ten minutes of _The TinkerPop Workout — by Gremlin_, we'll look at TinkerPop from a higher level and
-introduce different features of the stack in order to orient you with what it offers. In this way, you can
-identify areas of interest and dig into the details from there.
-=======
-In these final ten minutes of _The TinkerPop Workout - by Gremlin_ we'll look at TinkerPop from a higher level and
 introduce different features it provides to help orient you to some of the project's technology ecosystem. In this
 way, you can identify areas of interest and dig into the details from there.
->>>>>>> 0d08d242
 
 === Why TinkerPop?
 
