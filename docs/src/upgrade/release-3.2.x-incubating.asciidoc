--- conflicted
+++ resolved
@@ -29,17 +29,6 @@
 
 Please see the link:https://github.com/apache/tinkerpop/blob/3.2.7/CHANGELOG.asciidoc#release-3-2-7[changelog] for a complete list of all the modifications that are part of this release.
 
-<<<<<<< HEAD
-==== EventStrategy Detachment
-
-`EventStrategy` forced detachment of mutated elements prior to raising them in events. While this was a desired
-outcome, it may not have always fit every use case. For example, a user may have wanted a reference element or the
-actual element itself. As a result, `EventStrategy` has changed to allow it to be constructed with a `detach()`
-option, where it is possible to specify any of the following: `null` for no detachment, `DetachedFactory` for the
-original behavior, and `ReferenceFactory` for detachment that returns reference elements.
-
-See: link:https://issues.apache.org/jira/browse/TINKERPOP-1829[TINKERPOP-1829]
-=======
 ==== Gremlin-Python Core Types
 With the addition of `UUID`, `Date`, and `Timestamp`, Gremlin-Python now implements serializers for all core GraphSON types. Users
 that were using other types to represent this data can now use the Python classes `datetime.datetime` and`uuid.UUID` in GLV traversals.
@@ -48,7 +37,16 @@
 `gremlin_python.statics`.
 
 See: link:https://issues.apache.org/jira/browse/TINKERPOP-1807[TINKERPOP-1807]
->>>>>>> c0078cc1
+
+==== EventStrategy Detachment
+
+`EventStrategy` forced detachment of mutated elements prior to raising them in events. While this was a desired
+outcome, it may not have always fit every use case. For example, a user may have wanted a reference element or the
+actual element itself. As a result, `EventStrategy` has changed to allow it to be constructed with a `detach()`
+option, where it is possible to specify any of the following: `null` for no detachment, `DetachedFactory` for the
+original behavior, and `ReferenceFactory` for detachment that returns reference elements.
+
+See: link:https://issues.apache.org/jira/browse/TINKERPOP-1829[TINKERPOP-1829]
 
 ==== Embedded Remote Connection
 
